# Represents the infrastructure underlying a model endpoint.
from abc import ABC, abstractmethod
from typing import Any, Dict, List, Optional

from model_engine_server.domain.entities import (
    CallbackAuth,
    CpuSpecificationType,
    GpuType,
    ModelEndpointInfraState,
    ModelEndpointRecord,
    StorageSpecificationType,
)


class ModelEndpointInfraGateway(ABC):
    """
    Base class for Model Endpoint Infra gateways.
    """

    @abstractmethod
    def create_model_endpoint_infra(  # TODO multinode
        self,
        *,
        model_endpoint_record: ModelEndpointRecord,
        min_workers: int,
        max_workers: int,
        per_worker: int,
        cpus: CpuSpecificationType,
        gpus: int,
        memory: StorageSpecificationType,
        gpu_type: Optional[GpuType],
<<<<<<< HEAD
        storage: Optional[StorageSpecificationType],
        nodes_per_worker: int,
=======
        storage: StorageSpecificationType,
>>>>>>> 370b111a
        optimize_costs: bool,
        aws_role: str,
        results_s3_bucket: str,
        child_fn_info: Optional[Dict[str, Any]],
        post_inference_hooks: Optional[List[str]],
        labels: Dict[str, str],
        prewarm: bool,
        high_priority: Optional[bool],
        billing_tags: Optional[Dict[str, Any]] = None,
        default_callback_url: Optional[str],
        default_callback_auth: Optional[CallbackAuth],
    ) -> str:
        """
        Creates the underlying infrastructure for a Model Endpoint.

        Args:
            model_endpoint_record: The associated record of a model endpoint.
            min_workers: The minimum number of workers for the model endpoint.
            max_workers: The maximum number of workers for the model endpoint.
            per_worker: The maximum number of concurrent tasks per worker.
            cpus: The amount of CPU to use per worker for the model endpoint.
            gpus: The amount of GPU to use per worker for the model endpoint.
            memory: The amount of memory to use per worker for the model endpoint.
            gpu_type: The type of GPU to use per worker for the model endpoint.
            storage: The amount of storage to request per worker for the model endpoint.
            optimize_costs: Whether to automatically infer CPU and memory.
            aws_role: The AWS role to use.
            results_s3_bucket: The S3 bucket to store results.
            child_fn_info: For pipelines.
            post_inference_hooks: A list of optional post-inference hooks to perform.
            labels: Labels to attach to the infrastructure for tracking purposes.
            prewarm: For async endpoints only, whether to have pods load resources on worker startup
                as opposed to on first request. If loading takes more than 5 minutes then set this
                to False
            high_priority: Makes all pods for this endpoint higher priority to enable faster pod spinup
                time. Higher priority pods will displace the lower priority dummy pods from shared pool.
            billing_tags: Arbitrary tags passed to billing
            default_callback_url: The default callback URL to use for the model endpoint.
            default_callback_auth: The default callback auth to use for the model endpoint.

        Returns:
            A unique ID for the task to create the infrastructure resources.
        """

    @abstractmethod
    async def update_model_endpoint_infra(
        self,
        *,
        model_endpoint_record: ModelEndpointRecord,
        min_workers: Optional[int] = None,
        max_workers: Optional[int] = None,
        per_worker: Optional[int] = None,
        cpus: Optional[CpuSpecificationType] = None,
        gpus: Optional[int] = None,
        memory: Optional[StorageSpecificationType] = None,
        gpu_type: Optional[GpuType] = None,
        storage: Optional[StorageSpecificationType] = None,
        # nodes_per_worker: Optional[int] = None,  # TODO remove?
        optimize_costs: Optional[bool] = None,
        child_fn_info: Optional[Dict[str, Any]] = None,
        post_inference_hooks: Optional[List[str]] = None,
        labels: Optional[Dict[str, str]] = None,
        prewarm: Optional[bool] = None,
        high_priority: Optional[bool] = None,
        billing_tags: Optional[Dict[str, Any]] = None,
        default_callback_url: Optional[str] = None,
        default_callback_auth: Optional[CallbackAuth],
    ) -> str:
        """
        Updates the underlying infrastructure for a Model Endpoint.

        Args:
            billing_tags: Arbitrary tags passed to billing
            model_endpoint_record: The associated record of a model endpoint.
            min_workers: The minimum number of workers for the model endpoint.
            max_workers: The maximum number of workers for the model endpoint.
            per_worker: The maximum number of concurrent tasks per worker.
            cpus: The amount of CPU to use per worker for the model endpoint.
            gpus: The amount of GPU to use per worker for the model endpoint.
            memory: The amount of memory to use per worker for the model endpoint.
            gpu_type: The type of GPU to use per worker for the model endpoint.
            storage: The amount of storage to request per worker for the model endpoint.
            optimize_costs: Whether to automatically infer CPU and memory.
            child_fn_info: For pipelines.
            post_inference_hooks: A list of optional post-inference hooks to perform.
            labels: Labels to attach to the infrastructure for tracking purposes.
            prewarm: For async endpoints only, whether to have pods load resources on worker startup
                as opposed to on first request. If loading takes more than 5 minutes then set this
                to False
            high_priority: Makes all pods for this endpoint higher priority to enable faster pod spinup
                time. Higher priority pods will displace the lower priority dummy pods from shared pool.
            default_callback_url: The default callback URL to use for the model endpoint.
            default_callback_auth: The default callback auth to use for the model endpoint.

        Returns:
            A unique ID for the task to update the infrastructure resources.
        """

    @abstractmethod
    async def get_model_endpoint_infra(
        self, model_endpoint_record: ModelEndpointRecord
    ) -> Optional[ModelEndpointInfraState]:
        """
        Retrieves the model endpoint infrastructure state, given the deployment name.

        TODO: it would be better to retrieve endpoints directly using their `model_endpoint_id`.
        That's currently not possible because deployment names are created by a combination of
        user_id and endpoint_name, and they are also tagged accordingly. Instead, we probably
        want to tag deployments and their resources with `model_endpoint_id`.

        Args:
            model_endpoint_record: The associated record of a model endpoint.

        Returns:
            A domain entity containing the Model Endpoint infrastructure state. None if nonexistent.
        """

    @abstractmethod
    async def delete_model_endpoint_infra(self, model_endpoint_record: ModelEndpointRecord) -> bool:
        """
        Deletes the model endpoint infrastructure for a given deployment_name.

        Args:
            model_endpoint_record: The associated record of a model endpoint.

        Returns:
            Whether the model endpoint infrastructure was successfully deleted.
        """<|MERGE_RESOLUTION|>--- conflicted
+++ resolved
@@ -29,12 +29,8 @@
         gpus: int,
         memory: StorageSpecificationType,
         gpu_type: Optional[GpuType],
-<<<<<<< HEAD
-        storage: Optional[StorageSpecificationType],
+        storage: StorageSpecificationType,
         nodes_per_worker: int,
-=======
-        storage: StorageSpecificationType,
->>>>>>> 370b111a
         optimize_costs: bool,
         aws_role: str,
         results_s3_bucket: str,
