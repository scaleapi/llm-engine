"""
Contains various input and output types relating to Model Bundles for the server.

TODO figure out how to do: (or if we want to do it)
List model endpoint history: GET model-endpoints/<endpoint id>/history
Read model endpoint creation logs: GET model-endpoints/<endpoint id>/creation-logs
"""

import datetime
from enum import Enum
from typing import Any, Dict, List, Optional

from model_engine_server.common.dtos.core import HttpUrlStr
from model_engine_server.common.pydantic_types import BaseModel, ConfigDict, Field
from model_engine_server.domain.entities import (
    CallbackAuth,
    CpuSpecificationType,
    GpuType,
    ModelEndpointDeploymentState,
    ModelEndpointResourceState,
    ModelEndpointsSchema,
    ModelEndpointStatus,
    ModelEndpointType,
    StorageSpecificationType,
)


class BrokerType(str, Enum):
    """
    The list of available broker types for async endpoints.
    """

    REDIS = "redis"
    REDIS_24H = "redis_24h"
    SQS = "sqs"
    SERVICEBUS = "servicebus"


class BrokerName(str, Enum):
    """
    The list of available broker names for async endpoints.
    Broker name is only used in endpoint k8s annotations for the celery autoscaler.
    """

    REDIS = "redis-message-broker-master"
    SQS = "sqs-message-broker-master"
    SERVICEBUS = "servicebus-message-broker-master"


class CreateModelEndpointV1Request(BaseModel):
    name: str = Field(..., max_length=63)
    model_bundle_id: str
    endpoint_type: ModelEndpointType
    metadata: Dict[str, Any]  # TODO: JSON type
    post_inference_hooks: Optional[List[str]] = None
    cpus: CpuSpecificationType
    gpus: int = Field(..., ge=0)
    memory: StorageSpecificationType
    gpu_type: Optional[GpuType] = None
<<<<<<< HEAD
    storage: Optional[StorageSpecificationType] = None
    nodes_per_worker: int = Field(gt=0, default=1)
=======
    storage: StorageSpecificationType
>>>>>>> 370b111a
    optimize_costs: Optional[bool] = None
    min_workers: int = Field(..., ge=0)
    max_workers: int = Field(..., ge=0)
    per_worker: int = Field(..., gt=0)
    labels: Dict[str, str]
    prewarm: Optional[bool] = None
    high_priority: Optional[bool] = None
    billing_tags: Optional[Dict[str, Any]] = None
    default_callback_url: Optional[HttpUrlStr] = None
    default_callback_auth: Optional[CallbackAuth] = None
    public_inference: Optional[bool] = Field(default=False)


class CreateModelEndpointV1Response(BaseModel):
    endpoint_creation_task_id: str


class UpdateModelEndpointV1Request(BaseModel):
    model_bundle_id: Optional[str] = None
    metadata: Optional[Dict[str, Any]] = None  # TODO: JSON type
    post_inference_hooks: Optional[List[str]] = None
    cpus: Optional[CpuSpecificationType] = None
    gpus: Optional[int] = Field(default=None, ge=0)
    memory: Optional[StorageSpecificationType] = None
    gpu_type: Optional[GpuType] = None
    storage: Optional[StorageSpecificationType] = None
    optimize_costs: Optional[bool] = None
    min_workers: Optional[int] = Field(default=None, ge=0)
    max_workers: Optional[int] = Field(default=None, ge=0)
    per_worker: Optional[int] = Field(default=None, gt=0)
    labels: Optional[Dict[str, str]] = None
    prewarm: Optional[bool] = None
    high_priority: Optional[bool] = None
    billing_tags: Optional[Dict[str, Any]] = None
    default_callback_url: Optional[HttpUrlStr] = None
    default_callback_auth: Optional[CallbackAuth] = None
    public_inference: Optional[bool] = None


class UpdateModelEndpointV1Response(BaseModel):
    endpoint_creation_task_id: str


class GetModelEndpointV1Response(BaseModel):
    id: str
    name: str
    endpoint_type: ModelEndpointType
    destination: str
    deployment_name: Optional[str] = Field(default=None)
    metadata: Optional[Dict[str, Any]] = Field(default=None)  # TODO: JSON type
    bundle_name: str
    status: ModelEndpointStatus
    post_inference_hooks: Optional[List[str]] = Field(default=None)
    default_callback_url: Optional[HttpUrlStr] = Field(default=None)
    default_callback_auth: Optional[CallbackAuth] = Field(default=None)
    labels: Optional[Dict[str, str]] = Field(default=None)
    aws_role: Optional[str] = Field(default=None)
    results_s3_bucket: Optional[str] = Field(default=None)
    created_by: str
    created_at: datetime.datetime
    last_updated_at: datetime.datetime
    deployment_state: Optional[ModelEndpointDeploymentState] = Field(default=None)
    resource_state: Optional[ModelEndpointResourceState] = Field(default=None)
    num_queued_items: Optional[int] = Field(default=None)
    public_inference: Optional[bool] = Field(default=None)


class ListModelEndpointsV1Response(BaseModel):
    model_endpoints: List[GetModelEndpointV1Response]


class DeleteModelEndpointV1Response(BaseModel):
    deleted: bool


class ModelEndpointOrderBy(str, Enum):
    """
    The canonical list of possible orderings of Model Bundles.
    """

    NEWEST = "newest"
    OLDEST = "oldest"
    ALPHABETICAL = "alphabetical"


class GetModelEndpointsSchemaV1Response(BaseModel):
    model_config = ConfigDict(protected_namespaces=())
    model_endpoints_schema: ModelEndpointsSchema


# TODO history + creation logs<|MERGE_RESOLUTION|>--- conflicted
+++ resolved
@@ -57,12 +57,8 @@
     gpus: int = Field(..., ge=0)
     memory: StorageSpecificationType
     gpu_type: Optional[GpuType] = None
-<<<<<<< HEAD
-    storage: Optional[StorageSpecificationType] = None
+    storage: StorageSpecificationType
     nodes_per_worker: int = Field(gt=0, default=1)
-=======
-    storage: StorageSpecificationType
->>>>>>> 370b111a
     optimize_costs: Optional[bool] = None
     min_workers: int = Field(..., ge=0)
     max_workers: int = Field(..., ge=0)
