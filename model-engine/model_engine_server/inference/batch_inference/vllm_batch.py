import asyncio
import json
import os
import subprocess
import sys
import time
import uuid
from typing import List, Optional, Type
from urllib.parse import urlparse

import boto3
import smart_open
from func_timeout import FunctionTimedOut, func_set_timeout
from model_engine_server.common.dtos.llms import (
    CompletionOutput,
    CreateBatchCompletionsRequest,
    CreateBatchCompletionsRequestContent,
    TokenOutput,
    ToolConfig,
)
from model_engine_server.inference.tool_completion.tools import TOOL_MAP, BaseTool, Tools, tokenizer
from tqdm import tqdm

CONFIG_FILE = os.getenv("CONFIG_FILE")
AWS_REGION = os.getenv("AWS_REGION", "us-west-2")

os.environ["AWS_PROFILE"] = os.getenv("S3_WRITE_AWS_PROFILE", "default")


def get_s3_client():
    session = boto3.Session(profile_name=os.getenv("S3_WRITE_AWS_PROFILE"))
    return session.client("s3", region_name=AWS_REGION)


def download_model(checkpoint_path, final_weights_folder):
    s5cmd = f"./s5cmd --numworkers 512 sync --concurrency 10 --include '*.model' --include '*.json' --include '*.bin' --include '*.safetensors' --exclude 'optimizer*' --exclude 'train*' {os.path.join(checkpoint_path, '*')} {final_weights_folder}"
    env = os.environ.copy()
    env["AWS_PROFILE"] = os.getenv("S3_WRITE_AWS_PROFILE", "default")
    # Need to override these env vars so s5cmd uses AWS_PROFILE
    env["AWS_ROLE_ARN"] = ""
    env["AWS_WEB_IDENTITY_TOKEN_FILE"] = ""
    # nosemgrep
    process = subprocess.Popen(
        s5cmd, shell=True, stdout=subprocess.PIPE, stderr=subprocess.PIPE, text=True, env=env
    )
    for line in process.stdout:
        print(line, flush=True)

    process.wait()

    if process.returncode != 0:
        stderr_lines = []
        for line in iter(process.stderr.readline, ""):
            stderr_lines.append(line.strip())

        print(f"Error downloading model weights: {stderr_lines}", flush=True)


def file_exists(path):
    try:
        with smart_open.open(path, "r"):
            return True
    except Exception as exc:
        print(f"Error checking if file exists: {exc}")
        return False


def parse_s3_url(s3_url):
    parsed_url = urlparse(s3_url)

    if parsed_url.scheme != "s3":
        raise ValueError(f'The URL scheme is not "s3": {s3_url}')

    bucket = parsed_url.netloc
    key = parsed_url.path.lstrip("/")

    return bucket, key


def wait_for_all_chunks(request):
    # Max wait time is controlled by the batch job timeout
    while True:
        print("Waiting for all chunks to be written...")
        all_chunks_exist = True
        for i in range(request.data_parallelism):
            chunk_file = f"{request.output_data_path}.{i}"
            if not file_exists(chunk_file):
                print(f"Chunk {chunk_file} does not exist yet")
                all_chunks_exist = False
                break
        if all_chunks_exist:
            break
        time.sleep(5)
    print("All chunks written")


def combine_all_chunks(request):
    print("Combining chunks...")
    with smart_open.open(request.output_data_path, "w") as f:
        f.write("[")
        for i in range(request.data_parallelism):
            if i > 0:
                f.write(",")
            chunk_file = f"{request.output_data_path}.{i}"
            with smart_open.open(chunk_file, "r") as chunk_f:
                chunk_data = chunk_f.read()
                f.write(chunk_data[1:-1])  # Remove leading and trailing brackets
        f.write("]")
    print("Chunks combined")


def delete_s3_chunks(request):
    print("Deleting S3 chunks...")
    for i in range(request.data_parallelism):
        chunk_file = f"{request.output_data_path}.{i}"
        bucket, key = parse_s3_url(chunk_file)
        get_s3_client().delete_object(Bucket=bucket, Key=key)
    print("Chunks deleted")


def random_uuid() -> str:
    return str(uuid.uuid4().hex)


def get_vllm_engine(model, request):
    from vllm import AsyncEngineArgs, AsyncLLMEngine

    engine_args = AsyncEngineArgs(
        model=model,
        quantization=request.model_config.quantize,
        tensor_parallel_size=request.model_config.num_shards,
        seed=request.model_config.seed or 0,
        disable_log_requests=True,
    )

    llm = AsyncLLMEngine.from_engine_args(engine_args)
    return llm


async def generate_with_tool(
    llm,
    tool_config: ToolConfig,
    content: CreateBatchCompletionsRequestContent,
    prompts,
    tool: Type[BaseTool],
):
    class IterativeGeneration:
        def __init__(self, prompt, max_new_tokens):
            self.generated_text = ""
            self.num_prompt_tokens = 0
            self.remaining_tokens = max_new_tokens
            self.token_logits = []
            self.tool_exception = None
            self.prompt = prompt
            self.completed = False

        def __repr__(self) -> str:
            return f"generated_text: {self.generated_text}, num_prompt_tokens: {self.num_prompt_tokens}, remaining_tokens: {self.remaining_tokens}, tool_exception: {self.tool_exception}, prompt: {self.prompt}, completed: {self.completed}"

    num_iters = 0
    generations = [IterativeGeneration(prompt, content.max_new_tokens) for prompt in prompts]
    max_iterations = tool_config.max_iterations or 10

    while num_iters < max_iterations:
        num_iters += 1

        iter_prompts = [
            (gen.prompt + gen.generated_text, idx)
            for idx, gen in enumerate(generations)
            if not gen.completed
        ]

        if not iter_prompts:
            break

        bar = tqdm(
            total=len(iter_prompts),
            desc=f"Generating outputs, iteration {num_iters}",
            file=sys.stdout,
        )

        outputs = await generate_with_vllm(
            llm,
            content.max_new_tokens,
            content.temperature,
            content.stop_sequences,
            content.return_token_log_probs,
            content.presence_penalty,
            content.frequency_penalty,
            content.top_k,
            content.top_p,
            [iter[0] for iter in iter_prompts],
            bar,
        )

        bar = tqdm(
            total=len(iter_prompts),
            desc=f"Running tools, iteration {num_iters}",
            file=sys.stdout,
        )
        for i in range(len(iter_prompts)):
            bar.update(1)
            response = outputs[i]
            gen_item = generations[iter_prompts[i][1]]
            new_text = response.text

            print(f"before running tool, {new_text=}")

            if content.return_token_log_probs:
                gen_item.token_logits += response.tokens

            if not gen_item.num_prompt_tokens:
                gen_item.num_prompt_tokens = response.num_prompt_tokens

            # break the loop if generation is complete even if remaining_tokens>0
            if len(new_text) == 0:
                gen_item.completed = True
                continue

            # To-do write tools to receive response object itself rather than the text
            try:
                # We need to pass the tool/text to a function that times out if the python code can't execute
                @func_set_timeout(tool_config.execution_timeout_sec)
                def tool_func(text: str, past_context: Optional[str]):
                    return tool()(text, past_context)

                past_context = (
                    gen_item.generated_text if tool_config.should_retry_on_error else None
                )
                new_text, num_tool_output_tokens = tool_func(new_text, past_context)

            except (Exception, FunctionTimedOut) as e:
                # If the tool failed, we should add the error message to the generated text and keep going. It should be added right after the
                # tool call token and concluded with the tool_context_end_token.
                new_text_split = new_text.rsplit(tool.tool_call_token, 1)

                # We can guarantee this because the tool is not called if it doesn't have the tool call token
                # We still want to replace what the LLM thinks the output should be..
                added_text = str(e) + tool.tool_context_end
                subtracted_text = new_text_split[1]

                new_text = f"{new_text_split[0]}{tool.tool_call_token}{e}{tool.tool_context_end}"

                # Now let's add the additional tokens
                num_tool_output_tokens = min(
                    len(tokenizer(added_text).input_ids)
                    - len(tokenizer(subtracted_text).input_ids),
                    0,
                )

                # Also, define the tool exception here so we can raise it later
                gen_item.tool_exception = e

            num_completion_tokens = response.num_completion_tokens

            print(
                f"after running tool, {new_text=} {num_completion_tokens=} {num_tool_output_tokens=}"
            )

            gen_item.remaining_tokens -= num_completion_tokens
            gen_item.remaining_tokens -= num_tool_output_tokens
            gen_item.generated_text += new_text

            # If we didn't just execute a tool, we're done
            if not gen_item.generated_text.endswith(tool.tool_context_end):
                gen_item.completed = True
                continue

    results = [
        CompletionOutput(
            text=gen_item.generated_text,
            num_prompt_tokens=gen_item.num_prompt_tokens,
            num_completion_tokens=content.max_new_tokens - gen_item.remaining_tokens,
            tokens=gen_item.token_logits if content.return_token_log_probs else None,
        )
        for gen_item in generations
    ]

    return results


async def batch_inference():
    job_index = int(os.getenv("JOB_COMPLETION_INDEX", 0))

    request = CreateBatchCompletionsRequest.parse_file(CONFIG_FILE)

    if request.model_config.checkpoint_path is not None:
        download_model(request.model_config.checkpoint_path, "./model_weights")

    content = request.content
    if content is None:
        with smart_open.open(request.input_data_path, "r") as f:
            content = CreateBatchCompletionsRequestContent.parse_raw(f.read())

    model = (
        "./model_weights" if request.model_config.checkpoint_path else request.model_config.model
    )

    llm = get_vllm_engine(model, request)

    prompts = []
    prompts_per_pod = len(content.prompts) // request.data_parallelism
    if job_index == request.data_parallelism - 1:
        for prompt in content.prompts[prompts_per_pod * job_index :]:
            prompts.append(prompt)
    else:
        for prompt in content.prompts[
            prompts_per_pod * job_index : prompts_per_pod * (job_index + 1)
        ]:
            prompts.append(prompt)

    if request.tool_config is not None:
        print("generating with tool")
        tool_enum = Tools(request.tool_config.name)
        tool = TOOL_MAP[tool_enum]
        outputs = await generate_with_tool(llm, request.tool_config, content, prompts, tool)
    else:
        print("not generating with tool")
        bar = tqdm(total=len(prompts), desc="Processed prompts")

        outputs = await generate_with_vllm(
            llm,
            content.max_new_tokens,
            content.temperature,
            content.stop_sequences,
            content.return_token_log_probs,
            content.presence_penalty,
            content.frequency_penalty,
            content.top_k,
            content.top_p,
            prompts,
            bar,
        )

        bar.close()

    output_dicts = [output.dict() for output in outputs]

    if request.data_parallelism == 1:
        with smart_open.open(request.output_data_path, "w") as f:
            f.write(json.dumps(output_dicts))
    else:
        chunk_file = f"{request.output_data_path}.{job_index}"
        with smart_open.open(chunk_file, "w") as f:
            f.write(json.dumps(output_dicts))
        if job_index == 0:
            wait_for_all_chunks(request)
            combine_all_chunks(request)
            if request.output_data_path.startswith("s3://"):
                delete_s3_chunks(request)


async def generate_with_vllm(
    engine,
    max_new_tokens,
    temperature,
    stop_sequences,
    return_token_log_probs,
    presence_penalty,
    frequency_penalty,
    top_k,
    top_p,
    prompts,
    bar,
) -> List[CompletionOutput]:
    from vllm import SamplingParams

    # Add the requests to the engine.
    sampling_params = SamplingParams(
        max_tokens=max_new_tokens,
        temperature=temperature,
        stop=stop_sequences,
        logprobs=1 if return_token_log_probs else None,
        presence_penalty=presence_penalty or 0.0,
        frequency_penalty=frequency_penalty or 0.0,
        top_k=top_k or -1,
        top_p=top_p or 1.0,
    )

    results_generators = []
    for prompt in prompts:
        request_id = random_uuid()
        results_generator = await engine.add_request(
            request_id, prompt, sampling_params, None, time.monotonic()
        )
        results_generators.append(results_generator)

    outputs = []
    for generator in results_generators:
        last_output_text = ""
        tokens = []
        async for request_output in generator:
            if request_output.finished:
                bar.update(1)

            token_text = request_output.outputs[-1].text[len(last_output_text) :]
            log_probs = request_output.outputs[0].logprobs[-1] if return_token_log_probs else None
            last_output_text = request_output.outputs[-1].text

            if return_token_log_probs:
                tokens.append(
                    TokenOutput(
                        token=token_text,
                        log_prob=log_probs[request_output.outputs[0].token_ids[-1]],
                    )
                )

        num_prompt_tokens = len(request_output.prompt_token_ids)
        num_completion_tokens = len(request_output.outputs[0].token_ids)

        output = CompletionOutput(
            text=request_output.outputs[0].text,
            num_prompt_tokens=num_prompt_tokens,
            num_completion_tokens=num_completion_tokens,
        )
        if return_token_log_probs:
            output.tokens = tokens

<<<<<<< HEAD
        outputs.append(output)
    return outputs
=======
        outputs.append(output.dict())

    bar.close()

    if request.data_parallelism == 1:
        with smart_open.open(request.output_data_path, "w") as f:
            f.write(json.dumps(outputs))
    else:
        chunk_file = f"{request.output_data_path}.{job_index}"
        with smart_open.open(chunk_file, "w") as f:
            f.write(json.dumps(outputs))
        if job_index == 0:
            wait_for_all_chunks(request)
            combine_all_chunks(request)
            if request.output_data_path.startswith("s3://"):
                delete_s3_chunks(request)


async def generate_with_vllm(request, content, model, job_index):
    from vllm import AsyncEngineArgs, AsyncLLMEngine, SamplingParams
    from vllm.utils import random_uuid

    engine_args = AsyncEngineArgs(
        model=model,
        quantization=request.model_config.quantize,
        tensor_parallel_size=request.model_config.num_shards,
        seed=request.model_config.seed or 0,
        disable_log_requests=True,
        gpu_memory_utilization=0.8,  # To avoid OOM errors when there's host machine GPU usage
    )

    llm = AsyncLLMEngine.from_engine_args(engine_args)

    # Add the requests to the engine.
    sampling_params = SamplingParams(
        max_tokens=content.max_new_tokens,
        temperature=content.temperature,
        stop=content.stop_sequences,
        logprobs=1 if content.return_token_log_probs else None,
        presence_penalty=content.presence_penalty or 0.0,
        frequency_penalty=content.frequency_penalty or 0.0,
        top_k=content.top_k or -1,
        top_p=content.top_p or 1.0,
    )

    results_generators = []
    prompts_per_pod = len(content.prompts) // request.data_parallelism
    for prompt in content.prompts[prompts_per_pod * job_index : prompts_per_pod * (job_index + 1)]:
        request_id = random_uuid()
        results_generator = await llm.add_request(
            request_id, prompt, sampling_params, None, time.monotonic()
        )
        results_generators.append(results_generator)
    return results_generators
>>>>>>> 39ef7c40


def get_gpu_free_memory():  # pragma: no cover
    """Get GPU free memory using nvidia-smi."""
    try:
        output = subprocess.check_output(
            ["nvidia-smi", "--query-gpu=memory.free", "--format=csv,noheader,nounits"]
        ).decode("utf-8")
        gpu_memory = [int(x) for x in output.strip().split("\n")]
        return gpu_memory
    except subprocess.CalledProcessError:
        return None


def check_unknown_startup_memory_usage():  # pragma: no cover
    """Check for unknown memory usage at startup."""
    gpu_free_memory = get_gpu_free_memory()
    if gpu_free_memory is not None:
        min_mem = min(gpu_free_memory)
        max_mem = max(gpu_free_memory)
        if max_mem - min_mem > 10:
            print(
                f"WARNING: Unbalanced GPU memory usage at start up. This may cause OOM. Memory usage per GPU in MB: {gpu_free_memory}."
            )
            # nosemgrep
            output = subprocess.check_output(["fuser -v /dev/nvidia*"], shell=True).decode("utf-8")
            print(f"Processes using GPU: {output}")


if __name__ == "__main__":
    check_unknown_startup_memory_usage()
    asyncio.run(batch_inference())<|MERGE_RESOLUTION|>--- conflicted
+++ resolved
@@ -131,6 +131,7 @@
         tensor_parallel_size=request.model_config.num_shards,
         seed=request.model_config.seed or 0,
         disable_log_requests=True,
+        gpu_memory_utilization=0.8,  # To avoid OOM errors when there's host machine GPU usage
     )
 
     llm = AsyncLLMEngine.from_engine_args(engine_args)
@@ -416,65 +417,8 @@
         if return_token_log_probs:
             output.tokens = tokens
 
-<<<<<<< HEAD
         outputs.append(output)
     return outputs
-=======
-        outputs.append(output.dict())
-
-    bar.close()
-
-    if request.data_parallelism == 1:
-        with smart_open.open(request.output_data_path, "w") as f:
-            f.write(json.dumps(outputs))
-    else:
-        chunk_file = f"{request.output_data_path}.{job_index}"
-        with smart_open.open(chunk_file, "w") as f:
-            f.write(json.dumps(outputs))
-        if job_index == 0:
-            wait_for_all_chunks(request)
-            combine_all_chunks(request)
-            if request.output_data_path.startswith("s3://"):
-                delete_s3_chunks(request)
-
-
-async def generate_with_vllm(request, content, model, job_index):
-    from vllm import AsyncEngineArgs, AsyncLLMEngine, SamplingParams
-    from vllm.utils import random_uuid
-
-    engine_args = AsyncEngineArgs(
-        model=model,
-        quantization=request.model_config.quantize,
-        tensor_parallel_size=request.model_config.num_shards,
-        seed=request.model_config.seed or 0,
-        disable_log_requests=True,
-        gpu_memory_utilization=0.8,  # To avoid OOM errors when there's host machine GPU usage
-    )
-
-    llm = AsyncLLMEngine.from_engine_args(engine_args)
-
-    # Add the requests to the engine.
-    sampling_params = SamplingParams(
-        max_tokens=content.max_new_tokens,
-        temperature=content.temperature,
-        stop=content.stop_sequences,
-        logprobs=1 if content.return_token_log_probs else None,
-        presence_penalty=content.presence_penalty or 0.0,
-        frequency_penalty=content.frequency_penalty or 0.0,
-        top_k=content.top_k or -1,
-        top_p=content.top_p or 1.0,
-    )
-
-    results_generators = []
-    prompts_per_pod = len(content.prompts) // request.data_parallelism
-    for prompt in content.prompts[prompts_per_pod * job_index : prompts_per_pod * (job_index + 1)]:
-        request_id = random_uuid()
-        results_generator = await llm.add_request(
-            request_id, prompt, sampling_params, None, time.monotonic()
-        )
-        results_generators.append(results_generator)
-    return results_generators
->>>>>>> 39ef7c40
 
 
 def get_gpu_free_memory():  # pragma: no cover
