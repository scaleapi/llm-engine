--- conflicted
+++ resolved
@@ -9,12 +9,8 @@
 import math
 import os
 import re
-<<<<<<< HEAD
-from dataclasses import asdict
+from dataclasses import asdict, dataclass
 from functools import lru_cache
-=======
-from dataclasses import asdict, dataclass
->>>>>>> fbe7417e
 from typing import Any, AsyncIterable, Dict, List, Optional, Union
 
 from model_engine_server.common.config import hmi_config
@@ -2178,7 +2174,6 @@
         return ModelDownloadResponse(urls=urls)
 
 
-<<<<<<< HEAD
 def _fill_hardware_info(
     llm_artifact_gateway: LLMArtifactGateway, request: CreateLLMModelEndpointV1Request
 ):
@@ -2229,30 +2224,6 @@
         // (config["num_attention_heads"] // config["num_key_value_heads"])
     )
 
-=======
-@dataclass
-class VLLMEngineArgs:
-    gpu_memory_utilization: Optional[float] = None
-
-
-def infer_addition_engine_args_from_model_name(model_name: str) -> VLLMEngineArgs:
-    numbers = re.findall(r"\d+", model_name)
-    if len(numbers) == 0:
-        raise ObjectHasInvalidValueException(
-            f"Model {model_name} is not supported for batch completions."
-        )
-
-    b_params = int(numbers[-1])
-    if b_params >= 70:
-        gpu_memory_utilization = 0.95
-    else:
-        gpu_memory_utilization = 0.9
-
-    return VLLMEngineArgs(gpu_memory_utilization=gpu_memory_utilization)
-
-
-def infer_hardware_from_model_name(model_name: str) -> CreateDockerImageBatchJobResourceRequests:
->>>>>>> fbe7417e
     if "mixtral-8x7b" in model_name:
         model_param_count_b = 47
     elif "mixtral-8x22b" in model_name:
@@ -2323,6 +2294,27 @@
     )
 
 
+@dataclass
+class VLLMEngineArgs:
+    gpu_memory_utilization: Optional[float] = None
+
+
+def infer_addition_engine_args_from_model_name(model_name: str) -> VLLMEngineArgs:
+    numbers = re.findall(r"\d+", model_name)
+    if len(numbers) == 0:
+        raise ObjectHasInvalidValueException(
+            f"Model {model_name} is not supported for batch completions."
+        )
+
+    b_params = int(numbers[-1])
+    if b_params >= 70:
+        gpu_memory_utilization = 0.95
+    else:
+        gpu_memory_utilization = 0.9
+
+    return VLLMEngineArgs(gpu_memory_utilization=gpu_memory_utilization)
+
+
 class CreateBatchCompletionsUseCase:
     def __init__(
         self,
