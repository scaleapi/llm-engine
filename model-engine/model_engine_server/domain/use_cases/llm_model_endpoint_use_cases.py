"""
TODO figure out how to do: (or if we want to do it)
List model endpoint history: GET model-endpoints/<endpoint id>/history
Read model endpoint creation logs: GET model-endpoints/<endpoint id>/creation-logs
"""

import base64
import datetime
import json
import math
import os
import re
from dataclasses import asdict
from functools import lru_cache
from typing import Any, AsyncGenerator, AsyncIterable, Dict, List, Optional, Union

import yaml
from model_engine_server.common.config import hmi_config
from model_engine_server.common.dtos.batch_jobs import CreateDockerImageBatchJobResourceRequests
from model_engine_server.common.dtos.llms import (
    ChatCompletionV2Request,
    ChatCompletionV2StreamSuccessChunk,
    ChatCompletionV2SyncResponse,
    CompletionOutput,
    CompletionStreamOutput,
    CompletionStreamV1Request,
    CompletionStreamV1Response,
    CompletionSyncV1Request,
    CompletionSyncV1Response,
    CreateBatchCompletionsEngineRequest,
    CreateBatchCompletionsV1Request,
    CreateBatchCompletionsV1Response,
    CreateBatchCompletionsV2Request,
    CreateBatchCompletionsV2Response,
    CreateLLMModelEndpointV1Request,
    CreateLLMModelEndpointV1Response,
    DeleteLLMEndpointResponse,
    GetLLMModelEndpointV1Response,
    ListLLMModelEndpointsV1Response,
    ModelDownloadRequest,
    ModelDownloadResponse,
    TokenOutput,
    UpdateLLMModelEndpointV1Request,
    UpdateLLMModelEndpointV1Response,
)
from model_engine_server.common.dtos.llms.batch_completion import (
    CancelBatchCompletionsV2Response,
    GetBatchCompletionV2Response,
    UpdateBatchCompletionsV2Request,
    UpdateBatchCompletionsV2Response,
)
from model_engine_server.common.dtos.llms.completion import (
    CompletionV2Request,
    CompletionV2StreamSuccessChunk,
    CompletionV2SyncResponse,
)
from model_engine_server.common.dtos.llms.sglang import SGLangEndpointAdditionalArgs
from model_engine_server.common.dtos.llms.vllm import VLLMEndpointAdditionalArgs, VLLMModelConfig
from model_engine_server.common.dtos.model_bundles import CreateModelBundleV2Request
from model_engine_server.common.dtos.model_endpoints import ModelEndpointOrderBy
from model_engine_server.common.dtos.tasks import SyncEndpointPredictV1Request, TaskStatus
from model_engine_server.common.resource_limits import validate_resource_requests
from model_engine_server.core.auth.authentication_repository import User
from model_engine_server.core.configmap import read_config_map
from model_engine_server.core.loggers import (
    LoggerTagKey,
    LoggerTagManager,
    logger_name,
    make_logger,
)
from model_engine_server.domain.entities import (
    GpuType,
    LLMInferenceFramework,
    LLMMetadata,
    LLMSource,
    ModelBundle,
    ModelBundleFlavorType,
    ModelEndpoint,
    ModelEndpointType,
    Quantization,
    RunnableImageFlavor,
    RunnableImageLike,
    StreamingEnhancedRunnableImageFlavor,
)
from model_engine_server.domain.entities.docker_image_batch_job_bundle_entity import (
    DockerImageBatchJobBundle,
)
from model_engine_server.domain.exceptions import (
    DockerImageNotFoundException,
    EndpointInfraStateNotFound,
    EndpointLabelsException,
    EndpointUnsupportedInferenceTypeException,
    EndpointUnsupportedRequestException,
    FailToInferHardwareException,
    InvalidRequestException,
    LatestImageTagNotFoundException,
    ObjectHasInvalidValueException,
    ObjectNotAuthorizedException,
    ObjectNotFoundException,
    UpstreamServiceError,
)
from model_engine_server.domain.gateways import (
    DockerImageBatchJobGateway,
    StreamingModelEndpointInferenceGateway,
)
from model_engine_server.domain.gateways.llm_artifact_gateway import LLMArtifactGateway
from model_engine_server.domain.repositories import (
    DockerImageBatchJobBundleRepository,
    DockerRepository,
    ModelBundleRepository,
    TokenizerRepository,
)
from model_engine_server.domain.services import LLMModelEndpointService, ModelEndpointService
from model_engine_server.domain.services.llm_batch_completions_service import (
    LLMBatchCompletionsService,
)
from model_engine_server.infra.gateways.filesystem_gateway import FilesystemGateway
from model_engine_server.infra.repositories.live_tokenizer_repository import (
    SUPPORTED_MODELS_INFO,
    get_models_s3_uri,
)
from typing_extensions import assert_never

from ...common.datadog_utils import add_trace_model_name, add_trace_request_id
from ..authorization.live_authorization_module import LiveAuthorizationModule
from .model_bundle_use_cases import CreateModelBundleV2UseCase
from .model_endpoint_use_cases import (
    CONVERTED_FROM_ARTIFACT_LIKE_KEY,
    _handle_post_inference_hooks,
    model_endpoint_entity_to_get_model_endpoint_response,
    validate_billing_tags,
    validate_deployment_resources,
    validate_labels,
    validate_post_inference_hooks,
)

logger = make_logger(logger_name())

OPENAI_CHAT_COMPLETION_PATH = "/v1/chat/completions"
CHAT_TEMPLATE_MAX_LENGTH = 10_000
CHAT_SUPPORTED_INFERENCE_FRAMEWORKS = [LLMInferenceFramework.VLLM, LLMInferenceFramework.SGLANG]

OPENAI_COMPLETION_PATH = "/v1/completions"
OPENAI_SUPPORTED_INFERENCE_FRAMEWORKS = [LLMInferenceFramework.VLLM, LLMInferenceFramework.SGLANG]

LLM_METADATA_KEY = "_llm"
RESERVED_METADATA_KEYS = [LLM_METADATA_KEY, CONVERTED_FROM_ARTIFACT_LIKE_KEY]
VLLM_MODEL_WEIGHTS_FOLDER = "model_files"

LLM_MAX_CONCURRENCY_PER_WORKER = 250
# TODO as of Dec 2024 sync concurrency settings aren't implemented through the API so this does nothing
# In any case, the "true" value is 200 but we should probably set it higher

INFERENCE_FRAMEWORK_REPOSITORY: Dict[LLMInferenceFramework, str] = {
    LLMInferenceFramework.DEEPSPEED: "instant-llm",
    LLMInferenceFramework.TEXT_GENERATION_INFERENCE: hmi_config.tgi_repository,
    LLMInferenceFramework.VLLM: hmi_config.vllm_repository,
    LLMInferenceFramework.LIGHTLLM: hmi_config.lightllm_repository,
    LLMInferenceFramework.TENSORRT_LLM: hmi_config.tensorrt_llm_repository,
    LLMInferenceFramework.SGLANG: hmi_config.sglang_repository or "n/a",
}

_SUPPORTED_QUANTIZATIONS: Dict[LLMInferenceFramework, List[Quantization]] = {
    LLMInferenceFramework.DEEPSPEED: [],
    LLMInferenceFramework.TEXT_GENERATION_INFERENCE: [Quantization.BITSANDBYTES],
    LLMInferenceFramework.VLLM: [Quantization.AWQ],
    LLMInferenceFramework.LIGHTLLM: [],
    LLMInferenceFramework.TENSORRT_LLM: [],
    LLMInferenceFramework.SGLANG: [],
}


NUM_DOWNSTREAM_REQUEST_RETRIES = 80 * 12  # has to be high enough so that the retries take the 5 minutes
DOWNSTREAM_REQUEST_TIMEOUT_SECONDS = 60 * 60  # 5 minutes

DEFAULT_BATCH_COMPLETIONS_NODES_PER_WORKER = 1

SERVICE_NAME = "model-engine"
SERVICE_IDENTIFIER = os.getenv("SERVICE_IDENTIFIER")
if SERVICE_IDENTIFIER:
    SERVICE_NAME += f"-{SERVICE_IDENTIFIER}"
LATEST_INFERENCE_FRAMEWORK_CONFIG_MAP_NAME = f"{SERVICE_NAME}-inference-framework-latest-config"
RECOMMENDED_HARDWARE_CONFIG_MAP_NAME = f"{SERVICE_NAME}-recommended-hardware-config"


def count_tokens(input: str, model_name: str, tokenizer_repository: TokenizerRepository) -> int:
    """
    Count the number of tokens in the input string.
    """
    tokenizer = tokenizer_repository.load_tokenizer(model_name)
    return len(tokenizer.encode(input))


async def _get_latest_batch_v2_tag(inference_framework: LLMInferenceFramework) -> str:
    config_map = await read_config_map(LATEST_INFERENCE_FRAMEWORK_CONFIG_MAP_NAME)
    batch_key = f"{inference_framework}_batch_v2"
    if batch_key not in config_map:
        raise LatestImageTagNotFoundException(
            f"Could not find latest batch job tag for inference framework {inference_framework}. key: {batch_key}"
        )
    return config_map[batch_key]


async def _get_latest_batch_tag(inference_framework: LLMInferenceFramework) -> str:
    config_map = await read_config_map(LATEST_INFERENCE_FRAMEWORK_CONFIG_MAP_NAME)
    batch_key = f"{inference_framework}_batch"
    if batch_key not in config_map:
        raise LatestImageTagNotFoundException(
            f"Could not find latest batch job tag for inference framework {inference_framework}. key: {batch_key}"
        )
    return config_map[batch_key]


async def _get_latest_tag(inference_framework: LLMInferenceFramework) -> str:
    config_map = await read_config_map(LATEST_INFERENCE_FRAMEWORK_CONFIG_MAP_NAME)
    if inference_framework not in config_map:
        raise LatestImageTagNotFoundException(
            f"Could not find latest tag for inference framework {inference_framework}."
        )
    return config_map[inference_framework]


async def _get_recommended_hardware_config_map() -> Dict[str, Any]:
    try:
        config_map = await read_config_map(RECOMMENDED_HARDWARE_CONFIG_MAP_NAME)
    except Exception as e:
        logger.error(
            f"Failed to read config map {RECOMMENDED_HARDWARE_CONFIG_MAP_NAME}, can't infer hardware config."
        )
        raise FailToInferHardwareException(
            f"Failed to read config map {RECOMMENDED_HARDWARE_CONFIG_MAP_NAME}, can't infer hardware config."
        ) from e
    return config_map


def _model_endpoint_entity_to_get_llm_model_endpoint_response(
    model_endpoint: ModelEndpoint,
) -> GetLLMModelEndpointV1Response:
    if (
        model_endpoint.record.metadata is None
        or LLM_METADATA_KEY not in model_endpoint.record.metadata
    ):
        raise ObjectHasInvalidValueException(
            f"Can't translate model entity to response, endpoint {model_endpoint.record.id} does not have LLM metadata."
        )
    llm_metadata = model_endpoint.record.metadata.get(LLM_METADATA_KEY, {})
    response = GetLLMModelEndpointV1Response(
        id=model_endpoint.record.id,
        name=model_endpoint.record.name,
        model_name=llm_metadata["model_name"],
        source=llm_metadata["source"],
        status=model_endpoint.record.status,
        inference_framework=llm_metadata["inference_framework"],
        inference_framework_image_tag=llm_metadata["inference_framework_image_tag"],
        num_shards=llm_metadata["num_shards"],
        quantize=llm_metadata.get("quantize"),
        checkpoint_path=llm_metadata.get("checkpoint_path"),
        chat_template_override=llm_metadata.get("chat_template_override"),
        spec=model_endpoint_entity_to_get_model_endpoint_response(model_endpoint),
    )
    return response


def validate_model_name(_model_name: str, _inference_framework: LLMInferenceFramework) -> None:
    # TODO: replace this logic to check if the model architecture is supported instead
    pass


def validate_num_shards(
    num_shards: int, inference_framework: LLMInferenceFramework, gpus: int
) -> None:
    if inference_framework == LLMInferenceFramework.DEEPSPEED:
        if num_shards <= 1:
            raise ObjectHasInvalidValueException("DeepSpeed requires more than 1 GPU.")
        if num_shards != gpus:
            raise ObjectHasInvalidValueException(
                f"Num shard {num_shards} must be the same as number of GPUs {gpus} for DeepSpeed."
            )
    if num_shards != gpus:
        raise ObjectHasInvalidValueException(
            f"Num shard {num_shards} must be equal to the number of GPUs {gpus}."
        )


def validate_quantization(
    quantize: Optional[Quantization], inference_framework: LLMInferenceFramework
) -> None:
    if quantize is not None and quantize not in _SUPPORTED_QUANTIZATIONS[inference_framework]:
        raise ObjectHasInvalidValueException(
            f"Quantization {quantize} is not supported for inference framework {inference_framework}. Supported quantization types are {_SUPPORTED_QUANTIZATIONS[inference_framework]}."
        )


def validate_chat_template(
    chat_template: Optional[str], inference_framework: LLMInferenceFramework
) -> None:
    if chat_template is not None:
        if len(chat_template) > CHAT_TEMPLATE_MAX_LENGTH:
            raise ObjectHasInvalidValueException(
                f"Chat template length must be less than {CHAT_TEMPLATE_MAX_LENGTH}."
            )

        if inference_framework != LLMInferenceFramework.VLLM:
            raise ObjectHasInvalidValueException(
                f"Chat template is only supported for inference framework {LLMInferenceFramework.VLLM}."
            )


def validate_checkpoint_path_uri(checkpoint_path: str) -> None:
    if (
        not checkpoint_path.startswith("s3://")
        and not checkpoint_path.startswith("azure://")
        and "blob.core.windows.net" not in checkpoint_path
    ):
        raise ObjectHasInvalidValueException(
            f"Only S3 and Azure Blob Storage paths are supported. Given checkpoint path: {checkpoint_path}."
        )
    if checkpoint_path.endswith(".tar"):
        raise ObjectHasInvalidValueException(
            f"Tar files are not supported. Given checkpoint path: {checkpoint_path}."
        )


def get_checkpoint_path(model_name: str, checkpoint_path_override: Optional[str]) -> str:
    checkpoint_path = None
    models_info = SUPPORTED_MODELS_INFO.get(model_name, None)
    if checkpoint_path_override:
        checkpoint_path = checkpoint_path_override
    elif models_info and models_info.s3_repo:
        checkpoint_path = get_models_s3_uri(models_info.s3_repo, "")  # pragma: no cover

    if not checkpoint_path:
        raise InvalidRequestException(f"No checkpoint path found for model {model_name}")

    validate_checkpoint_path_uri(checkpoint_path)
    return checkpoint_path


def validate_checkpoint_files(checkpoint_files: List[str]) -> None:
    """Require safetensors in the checkpoint path."""
    model_files = [f for f in checkpoint_files if "model" in f]
    num_safetensors = len([f for f in model_files if f.endswith(".safetensors")])
    if num_safetensors == 0:
        raise ObjectHasInvalidValueException("No safetensors found in the checkpoint path.")


def encode_template(chat_template: str) -> str:
    """Base64 encode the chat template to safely pass it to bash."""

    encoded = base64.b64encode(chat_template.encode("utf-8")).decode("utf-8")
    return encoded


class CreateLLMModelBundleV1UseCase:
    def __init__(
        self,
        create_model_bundle_use_case: CreateModelBundleV2UseCase,
        model_bundle_repository: ModelBundleRepository,
        llm_artifact_gateway: LLMArtifactGateway,
        docker_repository: DockerRepository,
    ):
        self.authz_module = LiveAuthorizationModule()
        self.create_model_bundle_use_case = create_model_bundle_use_case
        self.model_bundle_repository = model_bundle_repository
        self.llm_artifact_gateway = llm_artifact_gateway
        self.docker_repository = docker_repository

    def check_docker_image_exists_for_image_tag(
        self, framework_image_tag: str, repository_name: str
    ):
        if not self.docker_repository.image_exists(
            image_tag=framework_image_tag,
            repository_name=repository_name,
        ):
            raise DockerImageNotFoundException(
                repository=repository_name,
                tag=framework_image_tag,
            )

    async def create_sglang_multinode_bundle(
        self,
        user: User,
        model_name: str,
        framework_image_tag: str,
        endpoint_unique_name: str,
        num_shards: int,
        nodes_per_worker: int,
        quantize: Optional[Quantization],
        checkpoint_path: Optional[str],
        chat_template_override: Optional[str],
        additional_args: Optional[SGLangEndpointAdditionalArgs] = None,
    ):
        leader_command = [
<<<<<<< HEAD
        "python3",
        "/root/sglang-startup-script.py",
        "--model",
        "deepseek-ai/DeepSeek-R1-0528",
        "--nnodes",
        "2",
        "--node-rank",
        "0",
        "--worker-port",
        "5005",
        "--leader-port",
        "5002"
=======
            "python3",
            "/root/sglang-startup-script.py",
            "--model",
            "deepseek-ai/DeepSeek-R1-0528",
            "--nnodes",
            "2",
            "--node-rank",
            "0",
            "--worker-port",
            "5005",
            "--leader-port",
            "5002",
>>>>>>> 6cf54471
        ]

        worker_command = [
            "python3",
            "/root/sglang-startup-script.py",
            "--model",
            "deepseek-ai/DeepSeek-R1-0528",
            "--nnodes",
            "2",
            "--node-rank",
            "1",
            "--worker-port",
            "5005",
            "--leader-port",
            "5002",
        ]

        # NOTE: the most important env var SGLANG_HOST_IP is already established in the sglang startup script

        common_sglang_envs = {  # these are for debugging
            "NCCL_SOCKET_IFNAME": "eth0",
            "GLOO_SOCKET_IFNAME": "eth0",
        }

        # This is same as VLLM multinode bundle
        create_model_bundle_v2_request = CreateModelBundleV2Request(
            name=endpoint_unique_name,
            schema_location="TBA",
            flavor=StreamingEnhancedRunnableImageFlavor(
                flavor=ModelBundleFlavorType.STREAMING_ENHANCED_RUNNABLE_IMAGE,
                repository=hmi_config.sglang_repository,
                tag=framework_image_tag,
                command=leader_command,
                streaming_command=leader_command,
                protocol="http",
                readiness_initial_delay_seconds=10,
                healthcheck_route="/health",
                predict_route="/predict",
                streaming_predict_route="/stream",
                extra_routes=[OPENAI_CHAT_COMPLETION_PATH, OPENAI_COMPLETION_PATH],
                env=common_sglang_envs,
                worker_command=worker_command,
                worker_env=common_sglang_envs,
            ),
            metadata={},
        )

        return (
            await self.create_model_bundle_use_case.execute(
                user,
                create_model_bundle_v2_request,
                do_auth_check=False,
            )
        ).model_bundle_id

    async def execute(
        self,
        user: User,
        endpoint_name: str,
        model_name: str,
        source: LLMSource,
        framework: LLMInferenceFramework,
        framework_image_tag: str,
        endpoint_type: ModelEndpointType,
        num_shards: int,
        quantize: Optional[Quantization],
        checkpoint_path: Optional[str],
        chat_template_override: Optional[str],
        nodes_per_worker: int,
        additional_args: Optional[Dict[str, Any]] = None,
    ) -> ModelBundle:
        multinode = nodes_per_worker > 1
        if source != LLMSource.HUGGING_FACE:
            raise ObjectHasInvalidValueException(f"Source {source} is not supported.")

        self.check_docker_image_exists_for_image_tag(
            framework_image_tag, INFERENCE_FRAMEWORK_REPOSITORY[framework]
        )
        if multinode and framework not in [
            LLMInferenceFramework.VLLM,
            LLMInferenceFramework.SGLANG,
        ]:
            raise ObjectHasInvalidValueException(
                f"Multinode is not supported for framework {framework}."
            )

        match framework:
            case LLMInferenceFramework.DEEPSPEED:
                bundle_id = await self.create_deepspeed_bundle(
                    user,
                    model_name,
                    framework_image_tag,
                    endpoint_type,
                    endpoint_name,
                )
            case LLMInferenceFramework.TEXT_GENERATION_INFERENCE:
                bundle_id = await self.create_text_generation_inference_bundle(
                    user,
                    model_name,
                    framework_image_tag,
                    endpoint_name,
                    num_shards,
                    quantize,
                    checkpoint_path,
                )
            case LLMInferenceFramework.LIGHTLLM:
                bundle_id = await self.create_lightllm_bundle(
                    user,
                    model_name,
                    framework_image_tag,
                    endpoint_name,
                    num_shards,
                    checkpoint_path,
                )
            case LLMInferenceFramework.TENSORRT_LLM:
                bundle_id = await self.create_tensorrt_llm_bundle(
                    user,
                    framework_image_tag,
                    endpoint_name,
                    num_shards,
                    checkpoint_path,
                )
            case LLMInferenceFramework.VLLM:
                additional_vllm_args = (
                    VLLMEndpointAdditionalArgs.model_validate(additional_args)
                    if additional_args
                    else None
                )
                if multinode:
                    bundle_id = await self.create_vllm_multinode_bundle(
                        user,
                        model_name,
                        framework_image_tag,
                        endpoint_name,
                        num_shards,
                        nodes_per_worker,
                        quantize,
                        checkpoint_path,
                        chat_template_override,
                        additional_args=additional_vllm_args,
                    )
                else:
                    bundle_id = await self.create_vllm_bundle(
                        user,
                        model_name,
                        framework_image_tag,
                        endpoint_name,
                        num_shards,
                        quantize,
                        checkpoint_path,
                        chat_template_override,
                        additional_args=additional_vllm_args,
                    )
            case LLMInferenceFramework.SGLANG:  # pragma: no cover
                if not hmi_config.sglang_repository:
                    raise ObjectHasInvalidValueException("SGLang repository is not set.")

                additional_sglang_args = (
                    SGLangEndpointAdditionalArgs.model_validate(additional_args)
                    if additional_args
                    else None
                )
                if multinode:
                    bundle_id = await self.create_sglang_multinode_bundle(
                        user,
                        model_name,
                        framework_image_tag,
                        endpoint_name,
                        num_shards,
                        nodes_per_worker,
                        quantize,
                        checkpoint_path,
                        chat_template_override,
                        additional_args=additional_sglang_args,
                    )
                else:
                    bundle_id = await self.create_sglang_bundle(
                        user,
                        model_name,
                        framework_image_tag,
                        endpoint_name,
                        num_shards,
                        checkpoint_path,
                        chat_template_override,
                        additional_args=additional_sglang_args,
                    )
            case _:
                assert_never(framework)
                raise ObjectHasInvalidValueException(
                    f"Framework {framework} is not supported for source {source}."
                )

        model_bundle = await self.model_bundle_repository.get_model_bundle(bundle_id)
        if model_bundle is None:
            raise ObjectNotFoundException(f"Model bundle {bundle_id} was not found after creation.")
        return model_bundle

    async def create_text_generation_inference_bundle(
        self,
        user: User,
        model_name: str,
        framework_image_tag: str,
        endpoint_unique_name: str,
        num_shards: int,
        quantize: Optional[Quantization],
        checkpoint_path: Optional[str],
    ):
        command = []

        # TGI requires max_input_length < max_total_tokens
        max_input_length = 1024
        max_total_tokens = 2048
        if "llama-2" in model_name:
            max_input_length = 4095
            max_total_tokens = 4096

        subcommands = []

        checkpoint_path = get_checkpoint_path(model_name, checkpoint_path)
        final_weights_folder = "model_files"

        subcommands += self.load_model_weights_sub_commands(
            LLMInferenceFramework.TEXT_GENERATION_INFERENCE,
            framework_image_tag,
            checkpoint_path,
            final_weights_folder,
        )

        subcommands.append(
            f"text-generation-launcher --hostname :: --model-id {final_weights_folder}  --num-shard {num_shards} --port 5005 --max-input-length {max_input_length} --max-total-tokens {max_total_tokens}"
        )

        if quantize:
            subcommands[-1] = subcommands[-1] + f" --quantize {quantize}"
        command = [
            "/bin/bash",
            "-c",
            ";".join(subcommands),
        ]

        return (
            await self.create_model_bundle_use_case.execute(
                user,
                CreateModelBundleV2Request(
                    name=endpoint_unique_name,
                    schema_location="TBA",
                    flavor=StreamingEnhancedRunnableImageFlavor(
                        flavor=ModelBundleFlavorType.STREAMING_ENHANCED_RUNNABLE_IMAGE,
                        repository=hmi_config.tgi_repository,
                        tag=framework_image_tag,
                        command=command,
                        streaming_command=command,
                        protocol="http",
                        readiness_initial_delay_seconds=10,
                        healthcheck_route="/health",
                        predict_route="/generate",
                        streaming_predict_route="/generate_stream",
                        env={},
                    ),
                    metadata={},
                ),
                do_auth_check=False,
                # Skip auth check because llm create endpoint is called as the user itself,
                # but the user isn't directly making the action. It should come from the fine tune
                # job.
            )
        ).model_bundle_id

    def load_model_weights_sub_commands(
        self,
        framework,
        framework_image_tag,
        checkpoint_path,
        final_weights_folder,
        trust_remote_code: bool = False,
    ):
        if checkpoint_path.startswith("s3://"):
            return self.load_model_weights_sub_commands_s3(
                framework,
                framework_image_tag,
                checkpoint_path,
                final_weights_folder,
                trust_remote_code,
            )
        elif checkpoint_path.startswith("azure://") or "blob.core.windows.net" in checkpoint_path:
            return self.load_model_weights_sub_commands_abs(
                framework,
                framework_image_tag,
                checkpoint_path,
                final_weights_folder,
                trust_remote_code,
            )
        else:
            raise ObjectHasInvalidValueException(
                f"Only S3 and Azure Blob Storage paths are supported. Given checkpoint path: {checkpoint_path}."
            )

    def load_model_weights_sub_commands_s3(
        self,
        framework,
        framework_image_tag,
        checkpoint_path,
        final_weights_folder,
        trust_remote_code: bool,
    ):
        subcommands = []
        s5cmd = "s5cmd"

        # This is a hack for now to skip installing s5cmd for text-generation-inference:0.9.3-launch_s3,
        # which has s5cmd binary already baked in. Otherwise, install s5cmd if it's not already available
        if (
            framework == LLMInferenceFramework.TEXT_GENERATION_INFERENCE
            and framework_image_tag != "0.9.3-launch_s3"
        ):
            subcommands.append(f"{s5cmd} > /dev/null || conda install -c conda-forge -y {s5cmd}")
        else:
            s5cmd = "./s5cmd"

        checkpoint_files = self.llm_artifact_gateway.list_files(checkpoint_path)
        validate_checkpoint_files(checkpoint_files)

        # filter to configs ('*.model' and '*.json') and weights ('*.safetensors')
        # For models that are not supported by transformers directly, we need to include '*.py' and '*.bin'
        # to load the model. Only set this flag if "trust_remote_code" is set to True
        file_selection_str = '--include "*.model" --include "*.model.v*" --include "*.json" --include "*.safetensors" --exclude "optimizer*"'
        if trust_remote_code:
            file_selection_str += ' --include "*.py"'
        subcommands.append(
            f"{s5cmd} --numworkers 512 cp --concurrency 10 {file_selection_str} {os.path.join(checkpoint_path, '*')} {final_weights_folder}"
        )
        return subcommands

    def load_model_weights_sub_commands_abs(
        self,
        framework,
        framework_image_tag,
        checkpoint_path,
        final_weights_folder,
        trust_remote_code: bool,
    ):
        subcommands = []

        subcommands.extend(
            [
                "export AZCOPY_AUTO_LOGIN_TYPE=WORKLOAD",
                "curl -L https://aka.ms/downloadazcopy-v10-linux | tar --strip-components=1 -C /usr/local/bin --no-same-owner --exclude=*.txt -xzvf - && chmod 755 /usr/local/bin/azcopy",
            ]
        )

        base_path = checkpoint_path.split("/")[-1]
        if base_path.endswith(".tar"):
            # If the checkpoint file is a tar file, extract it into final_weights_folder
            subcommands.extend(
                [
                    f"azcopy copy {checkpoint_path} .",
                    f"mkdir -p {final_weights_folder}",
                    f"tar --no-same-owner -xf {base_path} -C {final_weights_folder}",
                ]
            )
        else:
            additional_pattern = ";*.py" if trust_remote_code else ""
            file_selection_str = f'--include-pattern "*.model;*.json;*.safetensors{additional_pattern}" --exclude-pattern "optimizer*"'
            subcommands.append(
                f"azcopy copy --recursive {file_selection_str} {os.path.join(checkpoint_path, '*')} {final_weights_folder}"
            )

        return subcommands

    def load_model_files_sub_commands_trt_llm(
        self,
        checkpoint_path,
    ):
        """
        This function generate subcommands to load model files for TensorRT-LLM.
        Each model checkpoint is constituted of two folders: `model_weights` which stores the model engine files,
        and `model_tokenizer` which stores the model tokenizer files.
        See llm-engine/model-engine/model_engine_server/inference/tensorrt-llm/triton_model_repo/tensorrt_llm/config.pbtxt
        and llm-engine/model-engine/model_engine_server/inference/tensorrt-llm/triton_model_repo/postprocessing/config.pbtxt
        """
        if checkpoint_path.startswith("s3://"):
            subcommands = [
                f"./s5cmd --numworkers 512 cp --concurrency 50 {os.path.join(checkpoint_path, '*')} ./"
            ]
        else:
            subcommands.extend(
                [
                    "export AZCOPY_AUTO_LOGIN_TYPE=WORKLOAD",
                    "curl -L https://aka.ms/downloadazcopy-v10-linux | tar --strip-components=1 -C /usr/local/bin --no-same-owner --exclude=*.txt -xzvf - && chmod 755 /usr/local/bin/azcopy",
                    f"azcopy copy --recursive {os.path.join(checkpoint_path, '*')} ./",
                ]
            )
        return subcommands

    async def create_deepspeed_bundle(
        self,
        user: User,
        model_name: str,
        framework_image_tag: str,
        endpoint_type: ModelEndpointType,
        endpoint_unique_name: str,
    ):
        if endpoint_type == ModelEndpointType.STREAMING:
            command = [
                "dumb-init",
                "--",
                "ddtrace-run",
                "run-streamer",
                "--http",
                "production_threads",
                "--concurrency",
                "1",
                "--config",
                "/install/spellbook/inference/service--spellbook_streaming_inference.yaml",
            ]
            return (
                await self.create_model_bundle_use_case.execute(
                    user,
                    CreateModelBundleV2Request(
                        name=endpoint_unique_name,
                        schema_location="TBA",
                        flavor=StreamingEnhancedRunnableImageFlavor(
                            flavor=ModelBundleFlavorType.STREAMING_ENHANCED_RUNNABLE_IMAGE,
                            repository="instant-llm",  # TODO: let user choose repo
                            tag=framework_image_tag,
                            command=command,
                            streaming_command=command,
                            env={
                                "MODEL_NAME": model_name,
                            },
                            protocol="http",
                            readiness_initial_delay_seconds=60,
                        ),
                        metadata={},
                    ),
                    do_auth_check=False,
                )
            ).model_bundle_id
        else:
            return (
                await self.create_model_bundle_use_case.execute(
                    user,
                    CreateModelBundleV2Request(
                        name=endpoint_unique_name,
                        schema_location="TBA",
                        flavor=RunnableImageFlavor(
                            flavor=ModelBundleFlavorType.RUNNABLE_IMAGE,
                            repository="instant-llm",
                            tag=framework_image_tag,
                            command=[
                                "dumb-init",
                                "--",
                                "ddtrace-run",
                                "run-service",
                                "--http",
                                "production_threads",
                                "--concurrency",
                                "1",
                                "--config",
                                "/install/spellbook/inference/service--spellbook_inference.yaml",
                            ],
                            env={
                                "MODEL_NAME": model_name,
                            },
                            protocol="http",
                            readiness_initial_delay_seconds=1800,
                        ),
                        metadata={},
                    ),
                    do_auth_check=False,
                )
            ).model_bundle_id

    async def create_sglang_bundle(  # pragma: no cover
        self,
        user: User,
        model_name: str,
        framework_image_tag: str,
        endpoint_unique_name: str,
        num_shards: int,
        checkpoint_path: Optional[str],
        chat_template_override: Optional[str],
        additional_args: Optional[SGLangEndpointAdditionalArgs] = None,
    ):
        """
        SGLang start command
        """
        subcommands = []

        checkpoint_path = get_checkpoint_path(model_name, checkpoint_path)

        # merge additional_args with inferred_additional_args
        # We assume user provided additional args takes precedence over inferred args
        sglang_args = additional_args or SGLangEndpointAdditionalArgs()

        if not sglang_args.huggingface_repo:
            raise ValueError("huggingface_repo is required for SGLang")

        huggingface_repo = sglang_args.huggingface_repo
        sglang_args.huggingface_repo = None  # remove from additional_args

        # TODO(dmchoi): currently using official sglang image; doesn't have s5cmd
        # final_weights_folder = "model_files"
        # subcommands += self.load_model_weights_sub_commands(
        #     LLMInferenceFramework.SGLANG,
        #     framework_image_tag,
        #     checkpoint_path,
        #     final_weights_folder,
        #     trust_remote_code=sglang_args.trust_remote_code or False,
        # )

        sglang_args.tp_size = num_shards

        if chat_template_override:
            sglang_args.chat_template = chat_template_override

        sglang_cmd = f"python3 -m sglang.launch_server --model-path {huggingface_repo} --served-model-name {model_name} --port 5005 --host '::'"
        for field in SGLangEndpointAdditionalArgs.model_fields.keys():
            config_value = getattr(sglang_args, field, None)
            if config_value is not None:
                # Special handling for chat_template
                # Need to encode the chat template as base64 to avoid issues with special characters
                if field == "chat_template":
                    chat_template_cmd = f'export CHAT_TEMPLATE=$(echo "{encode_template(config_value)}" | base64 --decode)'
                    subcommands.append(chat_template_cmd)
                    config_value = '"$CHAT_TEMPLATE"'

                # if type of config_value is True, then only need to add the key
                if isinstance(config_value, bool):
                    if config_value:
                        sglang_cmd += f" --{field.replace('_', '-')}"
                else:
                    sglang_cmd += f" --{field.replace('_', '-')} {config_value}"

        subcommands.append(sglang_cmd)

        command = [
            "/bin/bash",
            "-c",
            ";".join(subcommands),
        ]

        create_model_bundle_v2_request = CreateModelBundleV2Request(
            name=endpoint_unique_name,
            schema_location="TBA",
            flavor=StreamingEnhancedRunnableImageFlavor(
                flavor=ModelBundleFlavorType.STREAMING_ENHANCED_RUNNABLE_IMAGE,
                repository=hmi_config.sglang_repository,
                tag=framework_image_tag,
                command=command,
                streaming_command=command,
                protocol="http",
                readiness_initial_delay_seconds=10,
                healthcheck_route="/health",
                predict_route="/predict",
                streaming_predict_route="/stream",
                extra_routes=[
                    OPENAI_CHAT_COMPLETION_PATH,
                    OPENAI_COMPLETION_PATH,
                ],
                env={},
            ),
            metadata={},
        )
        return (
            await self.create_model_bundle_use_case.execute(
                user,
                create_model_bundle_v2_request,
                do_auth_check=False,
                # Skip auth check because llm create endpoint is called as the user itself,
                # but the user isn't directly making the action. It should come from the fine tune
                # job.
            )
        ).model_bundle_id

    def _create_vllm_bundle_command(
        self,
        model_name: str,
        framework_image_tag: str,
        num_shards: int,
        quantize: Optional[Quantization],
        checkpoint_path: Optional[str],
        chat_template_override: Optional[str],
        multinode: bool,
        is_worker: bool,
        nodes_per_worker: int = 1,  # only used if multinode
        additional_args: Optional[VLLMEndpointAdditionalArgs] = None,
    ):
        """
        VLLM start command for the single worker, or the leader in a LeaderWorkerSet.
        """
        subcommands = []

        checkpoint_path = get_checkpoint_path(model_name, checkpoint_path)

        # merge additional_args with inferred_additional_args
        # We assume user provided additional args takes precedence over inferred args
        vllm_args = VLLMEndpointAdditionalArgs.model_validate(
            {
                **(
                    infer_addition_engine_args_from_model_name(model_name).model_dump(
                        exclude_none=True
                    )
                ),
                **(additional_args.model_dump(exclude_none=True) if additional_args else {}),
            }
        )

        # added as workaround since transformers doesn't support mistral yet, vllm expects "mistral" in model weights folder
        final_weights_folder = "mistral_files" if "mistral" in model_name else "model_files"
        subcommands += self.load_model_weights_sub_commands(
            LLMInferenceFramework.VLLM,
            framework_image_tag,
            checkpoint_path,
            final_weights_folder,
            trust_remote_code=vllm_args.trust_remote_code or False,
        )

        if multinode:
            if not is_worker:
                ray_cmd = "/workspace/init_ray.sh leader --ray_cluster_size=$RAY_CLUSTER_SIZE --own_address=$K8S_OWN_POD_NAME.$K8S_LWS_NAME.$K8S_OWN_NAMESPACE.svc.cluster.local"
            else:
                ray_cmd = "/workspace/init_ray.sh worker --ray_address=$LWS_LEADER_ADDRESS.svc.cluster.local --own_address=$K8S_OWN_POD_NAME.$K8S_LWS_NAME.$K8S_OWN_NAMESPACE.svc.cluster.local"
            subcommands.append(ray_cmd)

        if not is_worker:
            vllm_args.tensor_parallel_size = num_shards

            if vllm_args.gpu_memory_utilization is not None:
                vllm_args.enforce_eager = True

            if multinode:
                vllm_args.pipeline_parallel_size = nodes_per_worker

            if chat_template_override:
                vllm_args.chat_template = chat_template_override

            if quantize:
                if quantize != Quantization.AWQ:
                    raise InvalidRequestException(
                        f"Quantization {quantize} is not supported by vLLM."
                    )

                vllm_args.quantization = quantize

            if hmi_config.sensitive_log_mode:
                vllm_args.disable_log_requests = True

            vllm_cmd = f"python -m vllm_server --model {final_weights_folder} --served-model-name {model_name} {final_weights_folder} --port 5005"
            for field in VLLMEndpointAdditionalArgs.model_fields.keys():
                config_value = getattr(vllm_args, field, None)
                if config_value is not None:
                    # Special handling for chat_template
                    # Need to encode the chat template as base64 to avoid issues with special characters
                    if field == "chat_template":
                        chat_template_cmd = f'export CHAT_TEMPLATE=$(echo "{encode_template(config_value)}" | base64 --decode)'
                        subcommands.append(chat_template_cmd)
                        config_value = '"$CHAT_TEMPLATE"'

                    # if type of config_value is True, then only need to add the key
                    if isinstance(config_value, bool):
                        if config_value:
                            vllm_cmd += f" --{field.replace('_', '-')}"
                    else:
                        vllm_cmd += f" --{field.replace('_', '-')} {config_value}"

            subcommands.append(vllm_cmd)

        command = [
            "/bin/bash",
            "-c",
            ";".join(subcommands),
        ]

        return command

    async def create_vllm_bundle(
        self,
        user: User,
        model_name: str,
        framework_image_tag: str,
        endpoint_unique_name: str,
        num_shards: int,
        quantize: Optional[Quantization],
        checkpoint_path: Optional[str],
        chat_template_override: Optional[str],
        additional_args: Optional[VLLMEndpointAdditionalArgs] = None,
    ):
        command = self._create_vllm_bundle_command(
            model_name,
            framework_image_tag,
            num_shards,
            quantize,
            checkpoint_path,
            chat_template_override,
            multinode=False,
            is_worker=False,
            nodes_per_worker=1,
            additional_args=additional_args,
        )

        create_model_bundle_v2_request = CreateModelBundleV2Request(
            name=endpoint_unique_name,
            schema_location="TBA",
            flavor=StreamingEnhancedRunnableImageFlavor(
                flavor=ModelBundleFlavorType.STREAMING_ENHANCED_RUNNABLE_IMAGE,
                repository=hmi_config.vllm_repository,
                tag=framework_image_tag,
                command=command,
                streaming_command=command,
                protocol="http",
                readiness_initial_delay_seconds=10,
                healthcheck_route="/health",
                predict_route="/predict",
                streaming_predict_route="/stream",
                extra_routes=[
                    OPENAI_CHAT_COMPLETION_PATH,
                    OPENAI_COMPLETION_PATH,
                ],
                env={},
            ),
            metadata={},
        )

        return (
            await self.create_model_bundle_use_case.execute(
                user,
                create_model_bundle_v2_request,
                do_auth_check=False,
                # Skip auth check because llm create endpoint is called as the user itself,
                # but the user isn't directly making the action. It should come from the fine tune
                # job.
            )
        ).model_bundle_id

    async def create_vllm_multinode_bundle(
        self,
        user: User,
        model_name: str,
        framework_image_tag: str,
        endpoint_unique_name: str,
        num_shards: int,
        nodes_per_worker: int,
        quantize: Optional[Quantization],
        checkpoint_path: Optional[str],
        chat_template_override: Optional[str],
        additional_args: Optional[VLLMEndpointAdditionalArgs] = None,
    ):
        leader_command = self._create_vllm_bundle_command(
            model_name,
            framework_image_tag,
            num_shards,
            quantize,
            checkpoint_path,
            chat_template_override,
            multinode=True,
            is_worker=False,
            nodes_per_worker=nodes_per_worker,
            additional_args=additional_args,
        )
        worker_command = self._create_vllm_bundle_command(
            model_name,
            framework_image_tag,
            num_shards,
            quantize,
            checkpoint_path,
            chat_template_override,
            multinode=True,
            is_worker=True,
            nodes_per_worker=nodes_per_worker,
        )

        # These env vars e.g. K8S_OWN_POD_NAME, K8S_OWN_POD_NAME, K8S_OWN_NAMESPACE, K8S_LWS_CLUSTER_SIZE will be filled in automatically for all LWS pods through
        # Launch's k8s_endpoint_resource_delegate
        common_vllm_envs = {
            "VLLM_HOST_IP": "$(K8S_OWN_POD_NAME).$(K8S_LWS_NAME).$(K8S_OWN_NAMESPACE).svc.cluster.local",  # this needs to match what's given as --own-address in the vllm start command
            "NCCL_SOCKET_IFNAME": "eth0",
            "GLOO_SOCKET_IFNAME": "eth0",  # maybe don't need
            "NCCL_DEBUG": "INFO",  # TODO remove once fully tested, will keep around for now
            "VLLM_LOGGING_LEVEL": "INFO",  # TODO remove once fully tested, will keep around for now
            "RAY_CLUSTER_SIZE": "$(K8S_LWS_CLUSTER_SIZE)",
        }

        create_model_bundle_v2_request = CreateModelBundleV2Request(
            name=endpoint_unique_name,
            schema_location="TBA",
            flavor=StreamingEnhancedRunnableImageFlavor(
                flavor=ModelBundleFlavorType.STREAMING_ENHANCED_RUNNABLE_IMAGE,
                repository=hmi_config.vllm_repository,
                tag=framework_image_tag,
                command=leader_command,
                streaming_command=leader_command,
                protocol="http",
                readiness_initial_delay_seconds=10,
                healthcheck_route="/health",
                predict_route="/predict",
                streaming_predict_route="/stream",
                extra_routes=[OPENAI_CHAT_COMPLETION_PATH, OPENAI_COMPLETION_PATH],
                env=common_vllm_envs,
                worker_command=worker_command,
                worker_env=common_vllm_envs,
            ),
            metadata={},
        )

        return (
            await self.create_model_bundle_use_case.execute(
                user,
                create_model_bundle_v2_request,
                do_auth_check=False,
                # Skip auth check because llm create endpoint is called as the user itself,
                # but the user isn't directly making the action. It should come from the fine tune
                # job.
            )
        ).model_bundle_id

    async def create_lightllm_bundle(
        self,
        user: User,
        model_name: str,
        framework_image_tag: str,
        endpoint_unique_name: str,
        num_shards: int,
        checkpoint_path: Optional[str],
    ):
        command = []

        # TODO: incorporate auto calculate max_total_token_num from https://github.com/ModelTC/lightllm/pull/81
        max_total_token_num = 6000  # LightLLM default
        if num_shards == 1:
            max_total_token_num = 15000  # Default for Llama 2 7B on 1 x A10
        elif num_shards == 2:
            max_total_token_num = 21000  # Default for Llama 2 13B on 2 x A10
        elif num_shards == 4:
            max_total_token_num = 70000  # Default for Llama 2 13B on 4 x A10
        max_req_input_len = 2047
        max_req_total_len = 2048
        if "llama-2" in model_name:
            max_req_input_len = 4095
            max_req_total_len = 4096

        subcommands = []

        checkpoint_path = get_checkpoint_path(model_name, checkpoint_path)
        final_weights_folder = "model_files"
        subcommands += self.load_model_weights_sub_commands(
            LLMInferenceFramework.LIGHTLLM,
            framework_image_tag,
            checkpoint_path,
            final_weights_folder,
        )

        subcommands.append(
            f"python -m lightllm.server.api_server --model_dir {final_weights_folder} --port 5005 --tp {num_shards} --max_total_token_num {max_total_token_num} --max_req_input_len {max_req_input_len} --max_req_total_len {max_req_total_len} --tokenizer_mode auto"
        )

        command = [
            "/bin/bash",
            "-c",
            ";".join(subcommands),
        ]

        return (
            await self.create_model_bundle_use_case.execute(
                user,
                CreateModelBundleV2Request(
                    name=endpoint_unique_name,
                    schema_location="TBA",
                    flavor=StreamingEnhancedRunnableImageFlavor(
                        flavor=ModelBundleFlavorType.STREAMING_ENHANCED_RUNNABLE_IMAGE,
                        repository=hmi_config.lightllm_repository,
                        tag=framework_image_tag,
                        command=command,
                        streaming_command=command,
                        protocol="http",
                        readiness_initial_delay_seconds=10,
                        healthcheck_route="/health",
                        predict_route="/generate",
                        streaming_predict_route="/generate_stream",
                        env={},
                    ),
                    metadata={},
                ),
                do_auth_check=False,
                # Skip auth check because llm create endpoint is called as the user itself,
                # but the user isn't directly making the action. It should come from the fine tune
                # job.
            )
        ).model_bundle_id

    async def create_tensorrt_llm_bundle(
        self,
        user: User,
        framework_image_tag: str,
        endpoint_unique_name: str,
        num_shards: int,
        checkpoint_path: Optional[str],
    ):
        command = []

        subcommands = []

        if not checkpoint_path:
            raise ObjectHasInvalidValueException(
                "Checkpoint must be provided for TensorRT-LLM models."
            )

        validate_checkpoint_path_uri(checkpoint_path)

        subcommands += self.load_model_files_sub_commands_trt_llm(
            checkpoint_path,
        )

        subcommands.append(
            f"python3 launch_triton_server.py --world_size={num_shards} --model_repo=./model_repo/"
        )

        command = [
            "/bin/bash",
            "-c",
            ";".join(subcommands),
        ]

        return (
            await self.create_model_bundle_use_case.execute(
                user,
                CreateModelBundleV2Request(
                    name=endpoint_unique_name,
                    schema_location="TBA",
                    flavor=StreamingEnhancedRunnableImageFlavor(
                        flavor=ModelBundleFlavorType.STREAMING_ENHANCED_RUNNABLE_IMAGE,
                        repository=hmi_config.tensorrt_llm_repository,
                        tag=framework_image_tag,
                        command=command,
                        streaming_command=command,
                        protocol="http",
                        readiness_initial_delay_seconds=10,
                        healthcheck_route="/v2/health/ready",
                        # See https://github.com/triton-inference-server/server/blob/main/docs/protocol/extension_generate.md
                        predict_route="/v2/models/ensemble/generate",
                        streaming_predict_route="/v2/models/ensemble/generate_stream",
                        env={},
                    ),
                    metadata={},
                ),
                do_auth_check=False,
                # Skip auth check because llm create endpoint is called as the user itself,
                # but the user isn't directly making the action. It should come from the fine tune
                # job.
            )
        ).model_bundle_id


class CreateLLMModelEndpointV1UseCase:
    def __init__(
        self,
        create_llm_model_bundle_use_case: CreateLLMModelBundleV1UseCase,
        model_endpoint_service: ModelEndpointService,
        docker_repository: DockerRepository,
        llm_artifact_gateway: LLMArtifactGateway,
    ):
        self.authz_module = LiveAuthorizationModule()
        self.create_llm_model_bundle_use_case = create_llm_model_bundle_use_case
        self.model_endpoint_service = model_endpoint_service
        self.docker_repository = docker_repository
        self.llm_artifact_gateway = llm_artifact_gateway

    async def execute(
        self, user: User, request: CreateLLMModelEndpointV1Request
    ) -> CreateLLMModelEndpointV1Response:
        await _fill_hardware_info(self.llm_artifact_gateway, request)
        if not (
            request.gpus
            and request.gpu_type
            and request.cpus
            and request.memory
            and request.storage
            and request.nodes_per_worker
        ):
            raise RuntimeError("Some hardware info is missing unexpectedly.")
        validate_deployment_resources(
            min_workers=request.min_workers,
            max_workers=request.max_workers,
            endpoint_type=request.endpoint_type,
            can_scale_http_endpoint_from_zero=self.model_endpoint_service.can_scale_http_endpoint_from_zero(),
        )
        if request.gpu_type == GpuType.NVIDIA_AMPERE_A100E:  # pragma: no cover
            raise ObjectHasInvalidValueException(
                "We have migrated A100 usage to H100. Please request for H100 instead!"
            )
        if request.labels is None:
            raise EndpointLabelsException("Endpoint labels cannot be None!")

        validate_labels(request.labels)
        validate_billing_tags(request.billing_tags)
        validate_post_inference_hooks(user, request.post_inference_hooks)
        validate_model_name(request.model_name, request.inference_framework)
        validate_num_shards(request.num_shards, request.inference_framework, request.gpus)
        validate_quantization(request.quantize, request.inference_framework)
        validate_chat_template(request.chat_template_override, request.inference_framework)

        if request.inference_framework in [
            LLMInferenceFramework.TEXT_GENERATION_INFERENCE,
            LLMInferenceFramework.VLLM,
            LLMInferenceFramework.LIGHTLLM,
            LLMInferenceFramework.TENSORRT_LLM,
        ]:
            if request.endpoint_type != ModelEndpointType.STREAMING:
                raise ObjectHasInvalidValueException(
                    f"Creating endpoint type {str(request.endpoint_type)} is not allowed. Can only create streaming endpoints for text-generation-inference, vLLM, LightLLM, and TensorRT-LLM."
                )

        if request.inference_framework_image_tag == "latest":
            request.inference_framework_image_tag = await _get_latest_tag(
                request.inference_framework
            )

        if request.nodes_per_worker > 1 and not request.inference_framework in [
            LLMInferenceFramework.VLLM,
            LLMInferenceFramework.SGLANG,
        ]:
            raise ObjectHasInvalidValueException(
                "Multinode endpoints are only supported for VLLM models."
            )

        bundle = await self.create_llm_model_bundle_use_case.execute(
            user,
            endpoint_name=request.name,
            model_name=request.model_name,
            source=request.source,
            framework=request.inference_framework,
            framework_image_tag=request.inference_framework_image_tag,
            endpoint_type=request.endpoint_type,
            num_shards=request.num_shards,
            quantize=request.quantize,
            checkpoint_path=request.checkpoint_path,
            chat_template_override=request.chat_template_override,
            nodes_per_worker=request.nodes_per_worker,
            additional_args=request.model_dump(exclude_none=True),
        )
        validate_resource_requests(
            bundle=bundle,
            cpus=request.cpus,
            memory=request.memory,
            storage=request.storage,
            gpus=request.gpus,
            gpu_type=request.gpu_type,
        )

        prewarm = request.prewarm
        if prewarm is None:
            prewarm = True

        high_priority = request.high_priority
        if high_priority is None:
            high_priority = False

        aws_role = self.authz_module.get_aws_role_for_user(user)
        results_s3_bucket = self.authz_module.get_s3_bucket_for_user(user)

        request.metadata[LLM_METADATA_KEY] = asdict(
            LLMMetadata(
                model_name=request.model_name,
                source=request.source,
                inference_framework=request.inference_framework,
                inference_framework_image_tag=request.inference_framework_image_tag,
                num_shards=request.num_shards,
                quantize=request.quantize,
                checkpoint_path=request.checkpoint_path,
                chat_template_override=request.chat_template_override,
            )
        )

        model_endpoint_record = await self.model_endpoint_service.create_model_endpoint(
            name=request.name,
            created_by=user.user_id,
            model_bundle_id=bundle.id,
            endpoint_type=request.endpoint_type,
            metadata=request.metadata,
            post_inference_hooks=request.post_inference_hooks,
            child_fn_info=None,
            cpus=request.cpus,
            gpus=request.gpus,
            memory=request.memory,
            gpu_type=request.gpu_type,
            storage=request.storage,
            nodes_per_worker=request.nodes_per_worker,
            optimize_costs=bool(request.optimize_costs),
            min_workers=request.min_workers,
            max_workers=request.max_workers,
            per_worker=request.per_worker,
            concurrent_requests_per_worker=LLM_MAX_CONCURRENCY_PER_WORKER,
            labels=request.labels,
            aws_role=aws_role,
            results_s3_bucket=results_s3_bucket,
            prewarm=prewarm,
            high_priority=high_priority,
            owner=user.team_id,
            default_callback_url=request.default_callback_url,
            default_callback_auth=request.default_callback_auth,
            public_inference=request.public_inference,
        )
        _handle_post_inference_hooks(
            created_by=user.user_id,
            name=request.name,
            post_inference_hooks=request.post_inference_hooks,
        )

        await self.model_endpoint_service.get_inference_autoscaling_metrics_gateway().emit_prewarm_metric(
            model_endpoint_record.id
        )

        return CreateLLMModelEndpointV1Response(
            endpoint_creation_task_id=model_endpoint_record.creation_task_id  # type: ignore
        )


class ListLLMModelEndpointsV1UseCase:
    """
    Use case for listing all LLM Model Endpoint of a given user and model endpoint name.
    Also include public_inference LLM endpoints.
    """

    def __init__(self, llm_model_endpoint_service: LLMModelEndpointService):
        self.llm_model_endpoint_service = llm_model_endpoint_service

    async def execute(
        self, user: User, name: Optional[str], order_by: Optional[ModelEndpointOrderBy]
    ) -> ListLLMModelEndpointsV1Response:
        """
        Runs the use case to list all Model Endpoints owned by the user with the given name.

        Args:
            user: The owner of the model endpoint(s).
            name: The name of the Model Endpoint(s).
            order_by: An optional argument to specify the output ordering of the model endpoints.

        Returns:
            A response object that contains the model endpoints.
        """
        model_endpoints = await self.llm_model_endpoint_service.list_llm_model_endpoints(
            owner=user.team_id, name=name, order_by=order_by
        )
        return ListLLMModelEndpointsV1Response(
            model_endpoints=[
                _model_endpoint_entity_to_get_llm_model_endpoint_response(m)
                for m in model_endpoints
            ]
        )


class GetLLMModelEndpointByNameV1UseCase:
    """
    Use case for getting an LLM Model Endpoint of a given user by name.
    """

    def __init__(self, llm_model_endpoint_service: LLMModelEndpointService):
        self.llm_model_endpoint_service = llm_model_endpoint_service
        self.authz_module = LiveAuthorizationModule()

    async def execute(self, user: User, model_endpoint_name: str) -> GetLLMModelEndpointV1Response:
        """
        Runs the use case to get the LLM endpoint with the given name.

        Args:
            user: The owner of the model endpoint.
            model_endpoint_name: The name of the model endpoint.

        Returns:
            A response object that contains the model endpoint.

        Raises:
            ObjectNotFoundException: If a model endpoint with the given name could not be found.
            ObjectNotAuthorizedException: If the owner does not own the model endpoint.
        """
        model_endpoint = await self.llm_model_endpoint_service.get_llm_model_endpoint(
            model_endpoint_name
        )
        if not model_endpoint:
            raise ObjectNotFoundException
        if not self.authz_module.check_access_read_owned_entity(
            user, model_endpoint.record
        ) and not self.authz_module.check_endpoint_public_inference_for_user(
            user, model_endpoint.record
        ):
            raise ObjectNotAuthorizedException
        return _model_endpoint_entity_to_get_llm_model_endpoint_response(model_endpoint)


def merge_metadata(
    request: Optional[Dict[str, Any]], record: Optional[Dict[str, Any]]
) -> Optional[Dict[str, Any]]:
    if request is None:
        return record
    if record is None:
        return request
    return {**record, **request}


class UpdateLLMModelEndpointV1UseCase:
    def __init__(
        self,
        create_llm_model_bundle_use_case: CreateLLMModelBundleV1UseCase,
        model_endpoint_service: ModelEndpointService,
        llm_model_endpoint_service: LLMModelEndpointService,
        docker_repository: DockerRepository,
    ):
        self.authz_module = LiveAuthorizationModule()
        self.create_llm_model_bundle_use_case = create_llm_model_bundle_use_case
        self.model_endpoint_service = model_endpoint_service
        self.llm_model_endpoint_service = llm_model_endpoint_service
        self.docker_repository = docker_repository

    async def execute(
        self,
        user: User,
        model_endpoint_name: str,
        request: UpdateLLMModelEndpointV1Request,
    ) -> UpdateLLMModelEndpointV1Response:
        if request.labels is not None:
            validate_labels(request.labels)
        validate_billing_tags(request.billing_tags)
        validate_post_inference_hooks(user, request.post_inference_hooks)

        model_endpoint = await self.llm_model_endpoint_service.get_llm_model_endpoint(
            model_endpoint_name
        )
        if not model_endpoint:
            raise ObjectNotFoundException
        if not self.authz_module.check_access_write_owned_entity(user, model_endpoint.record):
            raise ObjectNotAuthorizedException

        endpoint_record = model_endpoint.record
        model_endpoint_id = endpoint_record.id
        bundle = endpoint_record.current_model_bundle

        # TODO: We may want to consider what happens if an endpoint gets stuck in UPDATE_PENDING
        #  on first creating it, and we need to find a way to get it unstuck. This would end up
        # causing endpoint.infra_state to be None.
        if model_endpoint.infra_state is None:
            error_msg = f"Endpoint infra state not found for {model_endpoint_name=}"
            logger.error(error_msg)
            raise EndpointInfraStateNotFound(error_msg)

        infra_state = model_endpoint.infra_state
        metadata: Optional[Dict[str, Any]]

        if (
            request.force_bundle_recreation
            or request.model_name
            or request.source
            or request.inference_framework_image_tag
            or request.num_shards
            or request.quantize
            or request.checkpoint_path
            or request.chat_template_override
        ):
            llm_metadata = (model_endpoint.record.metadata or {}).get(LLM_METADATA_KEY, {})
            inference_framework = llm_metadata["inference_framework"]

            if request.inference_framework_image_tag == "latest":
                inference_framework_image_tag = await _get_latest_tag(inference_framework)
            else:
                inference_framework_image_tag = (
                    request.inference_framework_image_tag
                    or llm_metadata["inference_framework_image_tag"]
                )

            model_name = request.model_name or llm_metadata["model_name"]
            source = request.source or llm_metadata["source"]
            num_shards = request.num_shards or llm_metadata["num_shards"]
            quantize = request.quantize or llm_metadata.get("quantize")
            checkpoint_path = request.checkpoint_path or llm_metadata.get("checkpoint_path")

            validate_model_name(model_name, inference_framework)
            validate_num_shards(
                num_shards,
                inference_framework,
                request.gpus or infra_state.resource_state.gpus,
            )
            validate_quantization(quantize, inference_framework)
            validate_chat_template(request.chat_template_override, inference_framework)
            chat_template_override = request.chat_template_override or llm_metadata.get(
                "chat_template_override"
            )

            bundle = await self.create_llm_model_bundle_use_case.execute(
                user,
                endpoint_name=model_endpoint_name,
                model_name=model_name,
                source=source,
                framework=inference_framework,
                framework_image_tag=inference_framework_image_tag,
                endpoint_type=endpoint_record.endpoint_type,
                num_shards=num_shards,
                quantize=quantize,
                checkpoint_path=checkpoint_path,
                chat_template_override=chat_template_override,
                nodes_per_worker=model_endpoint.infra_state.resource_state.nodes_per_worker,
                additional_args=request.model_dump(exclude_none=True),
            )

            metadata = endpoint_record.metadata or {}
            metadata[LLM_METADATA_KEY] = asdict(
                LLMMetadata(
                    model_name=model_name,
                    source=source,
                    inference_framework=inference_framework,
                    inference_framework_image_tag=inference_framework_image_tag,
                    num_shards=num_shards,
                    quantize=quantize,
                    checkpoint_path=checkpoint_path,
                    chat_template_override=chat_template_override,
                )
            )
            endpoint_record.metadata = metadata

        # For resources that are not specified in the update endpoint request, pass in resource from
        # infra_state to make sure that after the update, all resources are valid and in sync.
        # E.g. If user only want to update gpus and leave gpu_type as None, we use the existing gpu_type
        # from infra_state to avoid passing in None to validate_resource_requests.
        validate_resource_requests(
            bundle=bundle,
            cpus=request.cpus or infra_state.resource_state.cpus,
            memory=request.memory or infra_state.resource_state.memory,
            storage=request.storage or infra_state.resource_state.storage,
            gpus=request.gpus or infra_state.resource_state.gpus,
            gpu_type=request.gpu_type or infra_state.resource_state.gpu_type,
        )

        validate_deployment_resources(
            min_workers=request.min_workers,
            max_workers=request.max_workers,
            endpoint_type=endpoint_record.endpoint_type,
            can_scale_http_endpoint_from_zero=self.model_endpoint_service.can_scale_http_endpoint_from_zero(),
        )

        if request.metadata is not None:
            # If reserved metadata key is provided, throw ObjectHasInvalidValueException
            for key in RESERVED_METADATA_KEYS:
                if key in request.metadata:
                    raise ObjectHasInvalidValueException(
                        f"{key} is a reserved metadata key and cannot be used by user."
                    )

        metadata = merge_metadata(request.metadata, endpoint_record.metadata)

        updated_endpoint_record = await self.model_endpoint_service.update_model_endpoint(
            model_endpoint_id=model_endpoint_id,
            model_bundle_id=bundle.id,
            metadata=metadata,
            post_inference_hooks=request.post_inference_hooks,
            cpus=request.cpus,
            gpus=request.gpus,
            memory=request.memory,
            gpu_type=request.gpu_type,
            storage=request.storage,
            optimize_costs=request.optimize_costs,
            min_workers=request.min_workers,
            max_workers=request.max_workers,
            per_worker=request.per_worker,
            concurrent_requests_per_worker=None,  # Don't need to update this value presumably
            labels=request.labels,
            prewarm=request.prewarm,
            high_priority=request.high_priority,
            default_callback_url=request.default_callback_url,
            default_callback_auth=request.default_callback_auth,
            public_inference=request.public_inference,
        )
        _handle_post_inference_hooks(
            created_by=endpoint_record.created_by,
            name=updated_endpoint_record.name,
            post_inference_hooks=request.post_inference_hooks,
        )

        return UpdateLLMModelEndpointV1Response(
            endpoint_creation_task_id=updated_endpoint_record.creation_task_id  # type: ignore
        )


class DeleteLLMEndpointByNameUseCase:
    """
    Use case for deleting an LLM Model Endpoint of a given user by endpoint name.
    """

    def __init__(
        self,
        model_endpoint_service: ModelEndpointService,
        llm_model_endpoint_service: LLMModelEndpointService,
    ):
        self.model_endpoint_service = model_endpoint_service
        self.llm_model_endpoint_service = llm_model_endpoint_service
        self.authz_module = LiveAuthorizationModule()

    async def execute(self, user: User, model_endpoint_name: str) -> DeleteLLMEndpointResponse:
        """
        Runs the use case to delete the LLM endpoint owned by the user with the given name.

        Args:
            user: The owner of the model endpoint.
            model_endpoint_name: The name of the model endpoint.

        Returns:
            A response object that contains a boolean indicating if deletion was successful.

        Raises:
            ObjectNotFoundException: If a model endpoint with the given name could not be found.
            ObjectNotAuthorizedException: If the owner does not own the model endpoint.
        """
        model_endpoints = await self.llm_model_endpoint_service.list_llm_model_endpoints(
            owner=user.user_id, name=model_endpoint_name, order_by=None
        )
        if len(model_endpoints) != 1:
            raise ObjectNotFoundException
        model_endpoint = model_endpoints[0]
        if not self.authz_module.check_access_write_owned_entity(user, model_endpoint.record):
            raise ObjectNotAuthorizedException
        await self.model_endpoint_service.delete_model_endpoint(model_endpoint.record.id)
        return DeleteLLMEndpointResponse(deleted=True)


def deepspeed_result_to_tokens(result: Dict[str, Any]) -> List[TokenOutput]:
    tokens = []
    for i in range(len(result["token_probs"]["token_probs"])):
        tokens.append(
            TokenOutput(
                token=result["token_probs"]["tokens"][i],
                log_prob=math.log(result["token_probs"]["token_probs"][i]),
            )
        )
    return tokens


def validate_and_update_completion_params(
    inference_framework: LLMInferenceFramework,
    request: Union[CompletionSyncV1Request, CompletionStreamV1Request],
) -> Union[CompletionSyncV1Request, CompletionStreamV1Request]:
    # top_k, top_p
    if inference_framework in [
        LLMInferenceFramework.TEXT_GENERATION_INFERENCE,
        LLMInferenceFramework.VLLM,
        LLMInferenceFramework.LIGHTLLM,
    ]:
        if request.temperature == 0:
            if request.top_k not in [-1, None] or request.top_p not in [1.0, None]:
                raise ObjectHasInvalidValueException(
                    "top_k and top_p can't be enabled when temperature is 0."
                )
        if request.top_k == 0:
            raise ObjectHasInvalidValueException(
                "top_k needs to be strictly positive, or set it to be -1 / None to disable top_k."
            )
        if inference_framework == LLMInferenceFramework.TEXT_GENERATION_INFERENCE:
            request.top_k = None if request.top_k == -1 else request.top_k
            request.top_p = None if request.top_p == 1.0 else request.top_p
        if inference_framework in [
            LLMInferenceFramework.VLLM,
            LLMInferenceFramework.LIGHTLLM,
        ]:
            request.top_k = -1 if request.top_k is None else request.top_k
            request.top_p = 1.0 if request.top_p is None else request.top_p
    else:
        if request.top_k or request.top_p:
            raise ObjectHasInvalidValueException(
                "top_k and top_p are only supported in text-generation-inference, vllm, lightllm."
            )

    # presence_penalty, frequency_penalty
    if inference_framework in [
        LLMInferenceFramework.VLLM,
        LLMInferenceFramework.LIGHTLLM,
    ]:
        request.presence_penalty = (
            0.0 if request.presence_penalty is None else request.presence_penalty
        )
        request.frequency_penalty = (
            0.0 if request.frequency_penalty is None else request.frequency_penalty
        )
    else:
        if request.presence_penalty or request.frequency_penalty:
            raise ObjectHasInvalidValueException(
                "presence_penalty and frequency_penalty are only supported in vllm, lightllm."
            )

    # return_token_log_probs
    if inference_framework in [
        LLMInferenceFramework.DEEPSPEED,
        LLMInferenceFramework.TEXT_GENERATION_INFERENCE,
        LLMInferenceFramework.VLLM,
        LLMInferenceFramework.LIGHTLLM,
    ]:
        pass
    else:
        if request.return_token_log_probs:
            raise ObjectHasInvalidValueException(
                "return_token_log_probs is only supported in deepspeed, text-generation-inference, vllm, lightllm."
            )

    # include_stop_str_in_output
    if inference_framework == LLMInferenceFramework.VLLM:
        pass
    else:
        if request.include_stop_str_in_output is not None:
            raise ObjectHasInvalidValueException(
                "include_stop_str_in_output is only supported in vllm."
            )

    guided_count = 0
    if request.guided_choice is not None:
        guided_count += 1
    if request.guided_json is not None:
        guided_count += 1
    if request.guided_regex is not None:
        guided_count += 1
    if request.guided_grammar is not None:
        guided_count += 1

    if guided_count > 1:
        raise ObjectHasInvalidValueException(
            "Only one of guided_json, guided_choice, guided_regex, guided_grammar can be enabled."
        )

    if (
        request.guided_choice is not None
        or request.guided_regex is not None
        or request.guided_json is not None
        or request.guided_grammar is not None
    ) and not inference_framework == LLMInferenceFramework.VLLM:
        raise ObjectHasInvalidValueException("Guided decoding is only supported in vllm.")

    return request


class CompletionSyncV1UseCase:
    """
    Use case for running a prompt completion on an LLM endpoint.
    """

    def __init__(
        self,
        model_endpoint_service: ModelEndpointService,
        llm_model_endpoint_service: LLMModelEndpointService,
        tokenizer_repository: TokenizerRepository,
    ):
        self.model_endpoint_service = model_endpoint_service
        self.llm_model_endpoint_service = llm_model_endpoint_service
        self.authz_module = LiveAuthorizationModule()
        self.tokenizer_repository = tokenizer_repository

    def model_output_to_completion_output(
        self,
        model_output: Dict[str, Any],
        model_endpoint: ModelEndpoint,
        prompt: str,
        with_token_probs: Optional[bool],
    ) -> CompletionOutput:
        model_content = _model_endpoint_entity_to_get_llm_model_endpoint_response(model_endpoint)
        if model_content.inference_framework == LLMInferenceFramework.DEEPSPEED:
            completion_token_count = len(model_output["token_probs"]["tokens"])
            tokens = None
            if with_token_probs:
                tokens = deepspeed_result_to_tokens(model_output)
            return CompletionOutput(
                text=model_output["text"],
                num_prompt_tokens=count_tokens(
                    prompt,
                    model_content.model_name,
                    self.tokenizer_repository,
                ),
                num_completion_tokens=completion_token_count,
                tokens=tokens,
            )
        elif model_content.inference_framework == LLMInferenceFramework.TEXT_GENERATION_INFERENCE:
            try:
                tokens = None
                if with_token_probs:
                    tokens = [
                        TokenOutput(token=t["text"], log_prob=t["logprob"])
                        for t in model_output["details"]["tokens"]
                    ]
                return CompletionOutput(
                    text=model_output["generated_text"],
                    num_prompt_tokens=len(model_output["details"]["prefill"]),
                    num_completion_tokens=model_output["details"]["generated_tokens"],
                    tokens=tokens,
                )
            except Exception:
                logger.exception(f"Error parsing text-generation-inference output {model_output}.")
                if model_output.get("error_type") == "validation":
                    raise InvalidRequestException(model_output.get("error"))  # trigger a 400
                else:
                    raise UpstreamServiceError(
                        status_code=500, content=bytes(model_output["error"], "utf-8")
                    )

        elif model_content.inference_framework == LLMInferenceFramework.VLLM:
            tokens = None
            if with_token_probs:
                tokens = [
                    TokenOutput(
                        token=model_output["tokens"][index],
                        log_prob=list(t.values())[0],
                    )
                    for index, t in enumerate(model_output["log_probs"])
                ]
            return CompletionOutput(
                text=model_output["text"],
                num_prompt_tokens=model_output["count_prompt_tokens"],
                num_completion_tokens=model_output["count_output_tokens"],
                tokens=tokens,
            )
        elif model_content.inference_framework == LLMInferenceFramework.LIGHTLLM:
            tokens = None
            if with_token_probs:
                tokens = [
                    TokenOutput(token=t["text"], log_prob=t["logprob"])
                    for t in model_output["tokens"]
                ]
            return CompletionOutput(
                text=model_output["generated_text"][0],
                num_prompt_tokens=count_tokens(
                    prompt,
                    model_content.model_name,
                    self.tokenizer_repository,
                ),
                num_completion_tokens=model_output["count_output_tokens"],
                tokens=tokens,
            )
        elif model_content.inference_framework == LLMInferenceFramework.TENSORRT_LLM:
            if not model_content.model_name:
                raise InvalidRequestException(
                    f"Invalid endpoint {model_content.name} has no base model"
                )
            if not prompt:
                raise InvalidRequestException("Prompt must be provided for TensorRT-LLM models.")
            num_prompt_tokens = count_tokens(
                prompt, model_content.model_name, self.tokenizer_repository
            )
            if "token_ids" in model_output:
                # TensorRT 23.10 has this field, TensorRT 24.03 does not
                # For backwards compatibility with pre-2024/05/02
                num_completion_tokens = len(model_output["token_ids"]) - num_prompt_tokens
                # Output is "<s> prompt output"
                text = model_output["text_output"][(len(prompt) + 4) :]
            elif "output_log_probs" in model_output:
                # TensorRT 24.01 + surrounding code.
                # For some reason TRT returns output_log_probs as either a list or a float
                # Also the log probs don't look right, so returning log-probs is still broken
                num_completion_tokens = (
                    len(model_output["output_log_probs"])
                    if type(model_output["output_log_probs"]) is list
                    else 1
                )
                # Output is just "output". See `exclude_input_in_output` inside of
                # inference/tensorrt-llm/triton_model_repo/tensorrt_llm/config.pbtxt
                text = model_output["text_output"]
            return CompletionOutput(
                text=text,
                num_prompt_tokens=num_prompt_tokens,
                num_completion_tokens=num_completion_tokens,
            )
        else:
            raise EndpointUnsupportedInferenceTypeException(
                f"Unsupported inference framework {model_content.inference_framework}"
            )

    async def execute(
        self, user: User, model_endpoint_name: str, request: CompletionSyncV1Request
    ) -> CompletionSyncV1Response:
        """
        Runs the use case to create a sync inference task.

        Args:
            user: The user who is creating the sync inference task.
            model_endpoint_name: The name of the model endpoint for the task.
            request: The body of the request to forward to the endpoint.

        Returns:
            A response object that contains the status and result of the task.

        Raises:
            ObjectNotFoundException: If a model endpoint with the given name could not be found.
            ObjectNotAuthorizedException: If the owner does not own the model endpoint.
        """

        request_id = LoggerTagManager.get(LoggerTagKey.REQUEST_ID)
        add_trace_request_id(request_id)

        model_endpoints = await self.llm_model_endpoint_service.list_llm_model_endpoints(
            owner=user.team_id, name=model_endpoint_name, order_by=None
        )

        if len(model_endpoints) == 0:
            raise ObjectNotFoundException

        if len(model_endpoints) > 1:
            raise ObjectHasInvalidValueException(
                f"Expected 1 LLM model endpoint for model name {model_endpoint_name}, got {len(model_endpoints)}"
            )

        add_trace_model_name(model_endpoint_name)

        model_endpoint = model_endpoints[0]

        if not self.authz_module.check_access_read_owned_entity(
            user, model_endpoint.record
        ) and not self.authz_module.check_endpoint_public_inference_for_user(
            user, model_endpoint.record
        ):
            raise ObjectNotAuthorizedException

        if model_endpoint.record.endpoint_type not in [
            ModelEndpointType.SYNC,
            ModelEndpointType.STREAMING,
        ]:
            raise EndpointUnsupportedInferenceTypeException(
                f"Endpoint {model_endpoint_name} does not serve sync requests."
            )

        inference_gateway = self.model_endpoint_service.get_sync_model_endpoint_inference_gateway()
        autoscaling_metrics_gateway = (
            self.model_endpoint_service.get_inference_autoscaling_metrics_gateway()
        )
        await autoscaling_metrics_gateway.emit_inference_autoscaling_metric(
            endpoint_id=model_endpoint.record.id
        )
        endpoint_content = _model_endpoint_entity_to_get_llm_model_endpoint_response(model_endpoint)

        manually_resolve_dns = (
            model_endpoint.infra_state is not None
            and model_endpoint.infra_state.resource_state.nodes_per_worker > 1
            and hmi_config.istio_enabled
        )
        validated_request = validate_and_update_completion_params(
            endpoint_content.inference_framework, request
        )
        if not isinstance(validated_request, CompletionSyncV1Request):
            raise ValueError(
                f"request has type {validated_request.__class__.__name__}, expected type CompletionSyncV1Request"
            )
        request = validated_request

        if endpoint_content.inference_framework == LLMInferenceFramework.DEEPSPEED:
            args: Any = {
                "prompts": [request.prompt],
                "token_probs": True,
                "generate_kwargs": {
                    "do_sample": True,
                    "temperature": request.temperature,
                    "max_new_tokens": request.max_new_tokens,
                },
                "serialize_results_as_string": False,
            }
            if request.stop_sequences is not None:
                # Deepspeed models only accepts one stop sequence
                args["stop_sequence"] = request.stop_sequences[0]

            inference_request = SyncEndpointPredictV1Request(
                args=args,
                num_retries=NUM_DOWNSTREAM_REQUEST_RETRIES,
                timeout_seconds=DOWNSTREAM_REQUEST_TIMEOUT_SECONDS,
            )
            predict_result = await inference_gateway.predict(
                topic=model_endpoint.record.destination,
                predict_request=inference_request,
                manually_resolve_dns=manually_resolve_dns,
                endpoint_name=model_endpoint.record.name,
            )

            if predict_result.status == TaskStatus.SUCCESS and predict_result.result is not None:
                return CompletionSyncV1Response(
                    request_id=request_id,
                    output=self.model_output_to_completion_output(
                        predict_result.result["result"][0],
                        model_endpoint,
                        request.prompt,
                        request.return_token_log_probs,
                    ),
                )
            else:
                raise UpstreamServiceError(
                    status_code=500,
                    content=(
                        predict_result.traceback.encode("utf-8")
                        if predict_result.traceback is not None
                        else b""
                    ),
                )
        elif (
            endpoint_content.inference_framework == LLMInferenceFramework.TEXT_GENERATION_INFERENCE
        ):
            tgi_args: Any = {
                "inputs": request.prompt,
                "parameters": {
                    "max_new_tokens": request.max_new_tokens,
                    "decoder_input_details": True,
                },
            }
            if request.stop_sequences is not None:
                tgi_args["parameters"]["stop"] = request.stop_sequences
            if request.temperature > 0:
                tgi_args["parameters"]["temperature"] = request.temperature
                tgi_args["parameters"]["do_sample"] = True
                tgi_args["parameters"]["top_k"] = request.top_k
                tgi_args["parameters"]["top_p"] = request.top_p
            else:
                tgi_args["parameters"]["do_sample"] = False

            inference_request = SyncEndpointPredictV1Request(
                args=tgi_args,
                num_retries=NUM_DOWNSTREAM_REQUEST_RETRIES,
                timeout_seconds=DOWNSTREAM_REQUEST_TIMEOUT_SECONDS,
            )
            predict_result = await inference_gateway.predict(
                topic=model_endpoint.record.destination,
                predict_request=inference_request,
                manually_resolve_dns=manually_resolve_dns,
                endpoint_name=model_endpoint.record.name,
            )

            if predict_result.status != TaskStatus.SUCCESS or predict_result.result is None:
                raise UpstreamServiceError(
                    status_code=500,
                    content=(
                        predict_result.traceback.encode("utf-8")
                        if predict_result.traceback is not None
                        else b""
                    ),
                )

            output = json.loads(predict_result.result["result"])

            return CompletionSyncV1Response(
                request_id=request_id,
                output=self.model_output_to_completion_output(
                    output,
                    model_endpoint,
                    request.prompt,
                    request.return_token_log_probs,
                ),
            )
        elif endpoint_content.inference_framework == LLMInferenceFramework.VLLM:
            vllm_args: Any = {
                "prompt": request.prompt,
                "max_tokens": request.max_new_tokens,
                "presence_penalty": request.presence_penalty,
                "frequency_penalty": request.frequency_penalty,
            }
            if request.stop_sequences is not None:
                vllm_args["stop"] = request.stop_sequences
            vllm_args["temperature"] = request.temperature
            if request.temperature > 0:
                vllm_args["top_k"] = request.top_k
                vllm_args["top_p"] = request.top_p
            if request.return_token_log_probs:
                vllm_args["logprobs"] = 1
            if request.include_stop_str_in_output is not None:
                vllm_args["include_stop_str_in_output"] = request.include_stop_str_in_output
            if request.guided_choice is not None:
                vllm_args["guided_choice"] = request.guided_choice
            if request.guided_regex is not None:
                vllm_args["guided_regex"] = request.guided_regex
            if request.guided_json is not None:
                vllm_args["guided_json"] = request.guided_json
            if request.guided_grammar is not None:
                vllm_args["guided_grammar"] = request.guided_grammar
            if request.skip_special_tokens is not None:
                vllm_args["skip_special_tokens"] = request.skip_special_tokens

            inference_request = SyncEndpointPredictV1Request(
                args=vllm_args,
                num_retries=NUM_DOWNSTREAM_REQUEST_RETRIES,
                timeout_seconds=DOWNSTREAM_REQUEST_TIMEOUT_SECONDS,
            )
            predict_result = await inference_gateway.predict(
                topic=model_endpoint.record.destination,
                predict_request=inference_request,
                manually_resolve_dns=manually_resolve_dns,
                endpoint_name=model_endpoint.record.name,
            )

            if predict_result.status != TaskStatus.SUCCESS or predict_result.result is None:
                raise UpstreamServiceError(
                    status_code=500,
                    content=(
                        predict_result.traceback.encode("utf-8")
                        if predict_result.traceback is not None
                        else b""
                    ),
                )

            output = json.loads(predict_result.result["result"])
            return CompletionSyncV1Response(
                request_id=request_id,
                output=self.model_output_to_completion_output(
                    output,
                    model_endpoint,
                    request.prompt,
                    request.return_token_log_probs,
                ),
            )
        elif endpoint_content.inference_framework == LLMInferenceFramework.LIGHTLLM:
            lightllm_args: Any = {
                "inputs": request.prompt,
                "parameters": {
                    "max_new_tokens": request.max_new_tokens,
                    "presence_penalty": request.presence_penalty,
                    "frequency_penalty": request.frequency_penalty,
                },
            }
            # TODO: implement stop sequences
            if request.temperature > 0:
                lightllm_args["parameters"]["temperature"] = request.temperature
                lightllm_args["parameters"]["do_sample"] = True
                lightllm_args["top_k"] = request.top_k
                lightllm_args["top_p"] = request.top_p
            else:
                lightllm_args["parameters"]["do_sample"] = False
            if request.return_token_log_probs:
                lightllm_args["parameters"]["return_details"] = True

            inference_request = SyncEndpointPredictV1Request(
                args=lightllm_args,
                num_retries=NUM_DOWNSTREAM_REQUEST_RETRIES,
                timeout_seconds=DOWNSTREAM_REQUEST_TIMEOUT_SECONDS,
            )
            predict_result = await inference_gateway.predict(
                topic=model_endpoint.record.destination,
                predict_request=inference_request,
                manually_resolve_dns=manually_resolve_dns,
                endpoint_name=model_endpoint.record.name,
            )

            if predict_result.status != TaskStatus.SUCCESS or predict_result.result is None:
                raise UpstreamServiceError(
                    status_code=500,
                    content=(
                        predict_result.traceback.encode("utf-8")
                        if predict_result.traceback is not None
                        else b""
                    ),
                )

            output = json.loads(predict_result.result["result"])
            return CompletionSyncV1Response(
                request_id=request_id,
                output=self.model_output_to_completion_output(
                    output,
                    model_endpoint,
                    request.prompt,
                    request.return_token_log_probs,
                ),
            )
        elif endpoint_content.inference_framework == LLMInferenceFramework.TENSORRT_LLM:
            # TODO: Stop sequences is buggy and return token logprobs are not supported
            # TODO: verify the implementation of presence_penalty and repetition_penalty
            # and see if they fit our existing definition of presence_penalty and frequency_penalty
            # Ref https://github.com/NVIDIA/FasterTransformer/blob/main/src/fastertransformer/kernels/sampling_penalty_kernels.cu
            trt_llm_args: Any = {
                "text_input": request.prompt,
                "max_tokens": request.max_new_tokens,
                "stop_words": request.stop_sequences if request.stop_sequences else "",
                "bad_words": "",
                "temperature": request.temperature,
            }

            inference_request = SyncEndpointPredictV1Request(
                args=trt_llm_args,
                num_retries=NUM_DOWNSTREAM_REQUEST_RETRIES,
                timeout_seconds=DOWNSTREAM_REQUEST_TIMEOUT_SECONDS,
            )
            predict_result = await inference_gateway.predict(
                topic=model_endpoint.record.destination,
                predict_request=inference_request,
                manually_resolve_dns=manually_resolve_dns,
                endpoint_name=model_endpoint.record.name,
            )

            if predict_result.status != TaskStatus.SUCCESS or predict_result.result is None:
                raise UpstreamServiceError(
                    status_code=500,
                    content=(
                        predict_result.traceback.encode("utf-8")
                        if predict_result.traceback is not None
                        else b""
                    ),
                )

            output = json.loads(predict_result.result["result"])
            return CompletionSyncV1Response(
                request_id=request_id,
                output=self.model_output_to_completion_output(
                    output,
                    model_endpoint,
                    request.prompt,
                    request.return_token_log_probs,
                ),
            )
        else:
            raise EndpointUnsupportedInferenceTypeException(
                f"Unsupported inference framework {endpoint_content.inference_framework}"
            )


class CompletionStreamV1UseCase:
    """
    Use case for running a stream prompt completion on an LLM endpoint.
    """

    def __init__(
        self,
        model_endpoint_service: ModelEndpointService,
        llm_model_endpoint_service: LLMModelEndpointService,
        tokenizer_repository: TokenizerRepository,
    ):
        self.model_endpoint_service = model_endpoint_service
        self.llm_model_endpoint_service = llm_model_endpoint_service
        self.authz_module = LiveAuthorizationModule()
        self.tokenizer_repository = tokenizer_repository

    async def execute(
        self, user: User, model_endpoint_name: str, request: CompletionStreamV1Request
    ) -> AsyncIterable[CompletionStreamV1Response]:
        """
        Runs the use case to create a stream inference task.
        NOTE: Must be called with await(), since the function is not a generator itself, but rather creates one and
        returns a reference to it. This structure allows exceptions that occur before response streaming begins
        to propagate to the client as HTTP exceptions with the appropriate code.

        Args:
            user: The user who is creating the stream inference task.
            model_endpoint_name: The name of the model endpoint for the task.
            request: The body of the request to forward to the endpoint.

        Returns:
            An asynchronous response chunk generator, containing response objects to be iterated through with 'async for'.
            Each response object contains the status and result of the task.

        Raises:
            ObjectNotFoundException: If a model endpoint with the given name could not be found.
            ObjectHasInvalidValueException: If there are multiple model endpoints with the given name.
            ObjectNotAuthorizedException: If the owner does not own the model endpoint.
            EndpointUnsupportedInferenceTypeException: If the model endpoint does not support streaming or uses
                an unsupported inference framework.
            UpstreamServiceError: If an error occurs upstream in the streaming inference API call.
            InvalidRequestException: If request validation fails during inference.
        """

        request_id = LoggerTagManager.get(LoggerTagKey.REQUEST_ID)
        add_trace_request_id(request_id)

        model_endpoints = await self.llm_model_endpoint_service.list_llm_model_endpoints(
            owner=user.team_id, name=model_endpoint_name, order_by=None
        )

        if len(model_endpoints) == 0:
            raise ObjectNotFoundException(f"Model endpoint {model_endpoint_name} not found.")

        if len(model_endpoints) > 1:
            raise ObjectHasInvalidValueException(
                f"Expected 1 LLM model endpoint for model name {model_endpoint_name}, got {len(model_endpoints)}"
            )

        add_trace_model_name(model_endpoint_name)

        model_endpoint = model_endpoints[0]

        if not self.authz_module.check_access_read_owned_entity(
            user, model_endpoint.record
        ) and not self.authz_module.check_endpoint_public_inference_for_user(
            user, model_endpoint.record
        ):
            raise ObjectNotAuthorizedException

        if model_endpoint.record.endpoint_type != ModelEndpointType.STREAMING:
            raise EndpointUnsupportedInferenceTypeException(
                f"Endpoint {model_endpoint_name} is not a streaming endpoint."
            )

        inference_gateway = (
            self.model_endpoint_service.get_streaming_model_endpoint_inference_gateway()
        )
        autoscaling_metrics_gateway = (
            self.model_endpoint_service.get_inference_autoscaling_metrics_gateway()
        )
        await autoscaling_metrics_gateway.emit_inference_autoscaling_metric(
            endpoint_id=model_endpoint.record.id
        )

        model_content = _model_endpoint_entity_to_get_llm_model_endpoint_response(model_endpoint)
        validated_request = validate_and_update_completion_params(
            model_content.inference_framework, request
        )
        if not isinstance(validated_request, CompletionStreamV1Request):
            raise ValueError(
                f"request has type {validated_request.__class__.__name__}, expected type CompletionStreamV1Request"
            )
        request = validated_request

        manually_resolve_dns = (
            model_endpoint.infra_state is not None
            and model_endpoint.infra_state.resource_state.nodes_per_worker > 1
            and hmi_config.istio_enabled
        )

        args: Any = None
        num_prompt_tokens = None
        if model_content.inference_framework == LLMInferenceFramework.DEEPSPEED:
            args = {
                "prompts": [request.prompt],
                "token_probs": True,
                "generate_kwargs": {
                    "do_sample": True,
                    "temperature": request.temperature,
                    "max_new_tokens": request.max_new_tokens,
                },
                "serialize_results_as_string": False,
            }
            if request.stop_sequences is not None:
                # Deepspeed models only accepts one stop sequence
                args["stop_sequence"] = request.stop_sequences[0]
            num_prompt_tokens = count_tokens(
                request.prompt,
                model_content.model_name,
                self.tokenizer_repository,
            )
        elif model_content.inference_framework == LLMInferenceFramework.TEXT_GENERATION_INFERENCE:
            args = {
                "inputs": request.prompt,
                "parameters": {
                    "max_new_tokens": request.max_new_tokens,
                },
            }
            if request.stop_sequences is not None:
                args["parameters"]["stop"] = request.stop_sequences
            if request.temperature > 0:
                args["parameters"]["temperature"] = request.temperature
                args["parameters"]["do_sample"] = True
                args["parameters"]["top_k"] = request.top_k
                args["parameters"]["top_p"] = request.top_p
            else:
                args["parameters"]["do_sample"] = False
            num_prompt_tokens = count_tokens(
                request.prompt,
                model_content.model_name,
                self.tokenizer_repository,
            )
        elif model_content.inference_framework == LLMInferenceFramework.VLLM:
            args = {
                "prompt": request.prompt,
                "max_tokens": request.max_new_tokens,
                "presence_penalty": request.presence_penalty,
                "frequency_penalty": request.frequency_penalty,
            }
            if request.stop_sequences is not None:
                args["stop"] = request.stop_sequences
            args["temperature"] = request.temperature
            if request.temperature > 0:
                args["top_k"] = request.top_k
                args["top_p"] = request.top_p
            if request.return_token_log_probs:
                args["logprobs"] = 1
            if request.include_stop_str_in_output is not None:
                args["include_stop_str_in_output"] = request.include_stop_str_in_output
            if request.guided_choice is not None:
                args["guided_choice"] = request.guided_choice
            if request.guided_regex is not None:
                args["guided_regex"] = request.guided_regex
            if request.guided_json is not None:
                args["guided_json"] = request.guided_json
            if request.guided_grammar is not None:
                args["guided_grammar"] = request.guided_grammar
            if request.skip_special_tokens is not None:
                args["skip_special_tokens"] = request.skip_special_tokens
            args["stream"] = True
        elif model_content.inference_framework == LLMInferenceFramework.LIGHTLLM:
            args = {
                "inputs": request.prompt,
                "parameters": {
                    "max_new_tokens": request.max_new_tokens,
                    "presence_penalty": request.presence_penalty,
                    "frequency_penalty": request.frequency_penalty,
                },
            }
            # TODO: stop sequences
            if request.temperature > 0:
                args["parameters"]["temperature"] = request.temperature
                args["parameters"]["do_sample"] = True
                args["parameters"]["top_k"] = request.top_k
                args["parameters"]["top_p"] = request.top_p
            else:
                args["parameters"]["do_sample"] = False
            if request.return_token_log_probs:
                args["parameters"]["return_details"] = True
            num_prompt_tokens = count_tokens(
                request.prompt,
                model_content.model_name,
                self.tokenizer_repository,
            )
        elif model_content.inference_framework == LLMInferenceFramework.TENSORRT_LLM:
            # TODO: Stop sequences is buggy and return token logprobs are not supported
            # TODO: verify the implementation of presence_penalty and repetition_penalty
            # and see if they fit our existing definition of presence_penalty and frequency_penalty
            # Ref https://github.com/NVIDIA/FasterTransformer/blob/main/src/fastertransformer/kernels/sampling_penalty_kernels.cu
            args = {
                "text_input": request.prompt,
                "max_tokens": request.max_new_tokens,
                "stop_words": request.stop_sequences if request.stop_sequences else "",
                "bad_words": "",
                "temperature": request.temperature,
                "stream": True,
            }
            num_prompt_tokens = count_tokens(
                request.prompt,
                model_content.model_name,
                self.tokenizer_repository,
            )
        else:
            raise EndpointUnsupportedInferenceTypeException(
                f"Unsupported inference framework {model_content.inference_framework}"
            )

        inference_request = SyncEndpointPredictV1Request(
            args=args,
            num_retries=NUM_DOWNSTREAM_REQUEST_RETRIES,
            timeout_seconds=DOWNSTREAM_REQUEST_TIMEOUT_SECONDS,
        )

        return self._response_chunk_generator(
            request=request,
            request_id=request_id,
            model_endpoint=model_endpoint,
            model_content=model_content,
            inference_gateway=inference_gateway,
            inference_request=inference_request,
            num_prompt_tokens=num_prompt_tokens,
            manually_resolve_dns=manually_resolve_dns,
        )

    async def _response_chunk_generator(
        self,
        request: CompletionStreamV1Request,
        request_id: Optional[str],
        model_endpoint: ModelEndpoint,
        model_content: GetLLMModelEndpointV1Response,
        inference_gateway: StreamingModelEndpointInferenceGateway,
        inference_request: SyncEndpointPredictV1Request,
        num_prompt_tokens: Optional[int],
        manually_resolve_dns: bool,
    ) -> AsyncIterable[CompletionStreamV1Response]:
        """
        Async generator yielding tokens to stream for the completions response. Should only be called when
        returned directly by execute().
        """
        predict_result = inference_gateway.streaming_predict(
            topic=model_endpoint.record.destination,
            predict_request=inference_request,
            manually_resolve_dns=manually_resolve_dns,
            endpoint_name=model_endpoint.record.name,
        )

        num_completion_tokens = 0
        async for res in predict_result:
            if not res.status == TaskStatus.SUCCESS or res.result is None:
                # Raise an UpstreamServiceError if the task has failed
                if res.status == TaskStatus.FAILURE:
                    raise UpstreamServiceError(
                        status_code=500,
                        content=(
                            res.traceback.encode("utf-8") if res.traceback is not None else b""
                        ),
                    )
                # Otherwise, yield empty response chunk for unsuccessful or empty results
                yield CompletionStreamV1Response(
                    request_id=request_id,
                    output=None,
                )
            else:
                result = res.result
                # DEEPSPEED
                if model_content.inference_framework == LLMInferenceFramework.DEEPSPEED:
                    if "token" in result["result"]:
                        yield CompletionStreamV1Response(
                            request_id=request_id,
                            output=CompletionStreamOutput(
                                text=result["result"]["token"],
                                finished=False,
                                num_prompt_tokens=None,
                                num_completion_tokens=None,
                            ),
                        )
                    else:
                        completion_token_count = len(
                            result["result"]["response"][0]["token_probs"]["tokens"]
                        )
                        yield CompletionStreamV1Response(
                            request_id=request_id,
                            output=CompletionStreamOutput(
                                text=result["result"]["response"][0]["text"],
                                finished=True,
                                num_prompt_tokens=num_prompt_tokens,
                                num_completion_tokens=completion_token_count,
                            ),
                        )
                # TEXT_GENERATION_INTERFACE
                elif (
                    model_content.inference_framework
                    == LLMInferenceFramework.TEXT_GENERATION_INFERENCE
                ):
                    if result["result"].get("generated_text") is not None:
                        finished = True
                    else:
                        finished = False

                    num_completion_tokens += 1

                    token = None
                    if request.return_token_log_probs:
                        token = TokenOutput(
                            token=result["result"]["token"]["text"],
                            log_prob=result["result"]["token"]["logprob"],
                        )
                    try:
                        yield CompletionStreamV1Response(
                            request_id=request_id,
                            output=CompletionStreamOutput(
                                text=result["result"]["token"]["text"],
                                finished=finished,
                                num_prompt_tokens=(num_prompt_tokens if finished else None),
                                num_completion_tokens=num_completion_tokens,
                                token=token,
                            ),
                        )
                    except Exception:
                        logger.exception(
                            f"Error parsing text-generation-inference output. Result: {result['result']}"
                        )
                        if result["result"].get("error_type") == "validation":
                            raise InvalidRequestException(
                                result["result"].get("error")
                            )  # trigger a 400
                        else:
                            raise UpstreamServiceError(
                                status_code=500, content=result.get("error")
                            )  # also change llms_v1.py that will return a 500 HTTPException so user can retry
                # VLLM
                elif model_content.inference_framework == LLMInferenceFramework.VLLM:
                    token = None
                    if request.return_token_log_probs:
                        token = TokenOutput(
                            token=result["result"]["text"],
                            log_prob=list(result["result"]["log_probs"].values())[0],
                        )
                    finished = result["result"]["finished"]
                    num_prompt_tokens = result["result"]["count_prompt_tokens"]
                    yield CompletionStreamV1Response(
                        request_id=request_id,
                        output=CompletionStreamOutput(
                            text=result["result"]["text"],
                            finished=finished,
                            num_prompt_tokens=num_prompt_tokens if finished else None,
                            num_completion_tokens=result["result"]["count_output_tokens"],
                            token=token,
                        ),
                    )
                # LIGHTLLM
                elif model_content.inference_framework == LLMInferenceFramework.LIGHTLLM:
                    token = None
                    num_completion_tokens += 1
                    if request.return_token_log_probs:
                        token = TokenOutput(
                            token=result["result"]["token"]["text"],
                            log_prob=result["result"]["token"]["logprob"],
                        )
                    finished = result["result"]["finished"]
                    yield CompletionStreamV1Response(
                        request_id=request_id,
                        output=CompletionStreamOutput(
                            text=result["result"]["token"]["text"],
                            finished=finished,
                            num_prompt_tokens=num_prompt_tokens if finished else None,
                            num_completion_tokens=num_completion_tokens,
                            token=token,
                        ),
                    )
                # TENSORRT_LLM
                elif model_content.inference_framework == LLMInferenceFramework.TENSORRT_LLM:
                    num_completion_tokens += 1
                    yield CompletionStreamV1Response(
                        request_id=request_id,
                        output=CompletionStreamOutput(
                            text=result["result"]["text_output"],
                            finished=False,  # Tracked by https://github.com/NVIDIA/TensorRT-LLM/issues/240
                            num_prompt_tokens=num_prompt_tokens,
                            num_completion_tokens=num_completion_tokens,
                        ),
                    )
                # No else clause needed for an unsupported inference framework, since we check
                # model_content.inference_framework in execute() prior to calling _response_chunk_generator,
                # raising an exception if it is not one of the frameworks handled above.


def validate_endpoint_supports_openai_completion(
    endpoint: ModelEndpoint, endpoint_content: GetLLMModelEndpointV1Response
):  # pragma: no cover
    if endpoint_content.inference_framework not in OPENAI_SUPPORTED_INFERENCE_FRAMEWORKS:
        raise EndpointUnsupportedInferenceTypeException(
            f"The endpoint's inference framework ({endpoint_content.inference_framework}) does not support openai compatible completion."
        )

    if (
        not isinstance(endpoint.record.current_model_bundle.flavor, RunnableImageLike)
        or OPENAI_COMPLETION_PATH not in endpoint.record.current_model_bundle.flavor.extra_routes
    ):
        raise EndpointUnsupportedRequestException(
            "Endpoint does not support v2 openai compatible completion"
        )


class CompletionSyncV2UseCase:
    """
    Use case for running a v2 openai compatible completion on an LLM endpoint.
    """

    def __init__(
        self,
        model_endpoint_service: ModelEndpointService,
        llm_model_endpoint_service: LLMModelEndpointService,
        tokenizer_repository: TokenizerRepository,
    ):  # pragma: no cover
        self.model_endpoint_service = model_endpoint_service
        self.llm_model_endpoint_service = llm_model_endpoint_service
        self.authz_module = LiveAuthorizationModule()
        self.tokenizer_repository = tokenizer_repository

    async def execute(
        self, user: User, model_endpoint_name: str, request: CompletionV2Request
    ) -> CompletionV2SyncResponse:  # pragma: no cover
        """
        Runs the use case to create a sync inference task.

        Args:
            user: The user who is creating the sync inference task.
            model_endpoint_name: The name of the model endpoint for the task.
            request: The body of the request to forward to the endpoint.

        Returns:
            A response object that contains the status and result of the task.

        Raises:
            ObjectNotFoundException: If a model endpoint with the given name could not be found.
            ObjectNotAuthorizedException: If the owner does not own the model endpoint.
        """

        request_id = LoggerTagManager.get(LoggerTagKey.REQUEST_ID)
        add_trace_request_id(request_id)

        model_endpoints = await self.llm_model_endpoint_service.list_llm_model_endpoints(
            owner=user.team_id, name=model_endpoint_name, order_by=None
        )

        if len(model_endpoints) == 0:
            raise ObjectNotFoundException

        if len(model_endpoints) > 1:
            raise ObjectHasInvalidValueException(
                f"Expected 1 LLM model endpoint for model name {model_endpoint_name}, got {len(model_endpoints)}"
            )

        add_trace_model_name(model_endpoint_name)

        model_endpoint = model_endpoints[0]

        if not self.authz_module.check_access_read_owned_entity(
            user, model_endpoint.record
        ) and not self.authz_module.check_endpoint_public_inference_for_user(
            user, model_endpoint.record
        ):
            raise ObjectNotAuthorizedException

        if (
            model_endpoint.record.endpoint_type is not ModelEndpointType.SYNC
            and model_endpoint.record.endpoint_type is not ModelEndpointType.STREAMING
        ):
            raise EndpointUnsupportedInferenceTypeException(
                f"Endpoint {model_endpoint_name} does not serve sync requests."
            )

        inference_gateway = self.model_endpoint_service.get_sync_model_endpoint_inference_gateway()
        autoscaling_metrics_gateway = (
            self.model_endpoint_service.get_inference_autoscaling_metrics_gateway()
        )
        await autoscaling_metrics_gateway.emit_inference_autoscaling_metric(
            endpoint_id=model_endpoint.record.id
        )
        endpoint_content = _model_endpoint_entity_to_get_llm_model_endpoint_response(model_endpoint)

        manually_resolve_dns = (
            model_endpoint.infra_state is not None
            and model_endpoint.infra_state.resource_state.nodes_per_worker > 1
            and hmi_config.istio_enabled
        )

        validate_endpoint_supports_openai_completion(model_endpoint, endpoint_content)

        # if inference framework is VLLM, we need to set the model to use the weights folder
        if endpoint_content.inference_framework == LLMInferenceFramework.VLLM:
            request.model = VLLM_MODEL_WEIGHTS_FOLDER

        inference_request = SyncEndpointPredictV1Request(
            args=request.model_dump(exclude_none=True),
            destination_path=OPENAI_COMPLETION_PATH,
            num_retries=NUM_DOWNSTREAM_REQUEST_RETRIES,
            timeout_seconds=DOWNSTREAM_REQUEST_TIMEOUT_SECONDS,
        )
        try:
            predict_result = await inference_gateway.predict(
                topic=model_endpoint.record.destination,
                predict_request=inference_request,
                manually_resolve_dns=manually_resolve_dns,
                endpoint_name=model_endpoint.record.name,
            )

            if predict_result.status != TaskStatus.SUCCESS or predict_result.result is None:
                raise UpstreamServiceError(
                    status_code=500,
                    content=(
                        predict_result.traceback.encode("utf-8")
                        if predict_result.traceback is not None
                        else b""
                    ),
                )

            output = json.loads(predict_result.result["result"])
            # reset model name to correct value
            output["model"] = model_endpoint.record.name
            return CompletionV2SyncResponse.model_validate(output)
        except UpstreamServiceError as exc:
            # Expect upstream inference service to handle bulk of input validation
            if 400 <= exc.status_code < 500:
                raise InvalidRequestException(exc.content)
            raise exc


class CompletionStreamV2UseCase:
    """
    Use case for running a v2 openai compatible completion on an LLM endpoint.
    """

    def __init__(
        self,
        model_endpoint_service: ModelEndpointService,
        llm_model_endpoint_service: LLMModelEndpointService,
        tokenizer_repository: TokenizerRepository,
    ):  # pragma: no cover
        self.model_endpoint_service = model_endpoint_service
        self.llm_model_endpoint_service = llm_model_endpoint_service
        self.authz_module = LiveAuthorizationModule()
        self.tokenizer_repository = tokenizer_repository

    async def execute(
        self, model_endpoint_name: str, request: CompletionV2Request, user: User
    ) -> AsyncGenerator[CompletionV2StreamSuccessChunk, None]:  # pragma: no cover
        request_id = LoggerTagManager.get(LoggerTagKey.REQUEST_ID)
        add_trace_request_id(request_id)

        model_endpoints = await self.llm_model_endpoint_service.list_llm_model_endpoints(
            owner=user.team_id, name=model_endpoint_name, order_by=None
        )

        if len(model_endpoints) == 0:
            raise ObjectNotFoundException(f"Model endpoint {model_endpoint_name} not found.")

        if len(model_endpoints) > 1:
            raise ObjectHasInvalidValueException(
                f"Expected 1 LLM model endpoint for model name {model_endpoint_name}, got {len(model_endpoints)}"
            )

        add_trace_model_name(model_endpoint_name)

        model_endpoint = model_endpoints[0]

        if not self.authz_module.check_access_read_owned_entity(
            user, model_endpoint.record
        ) and not self.authz_module.check_endpoint_public_inference_for_user(
            user, model_endpoint.record
        ):
            raise ObjectNotAuthorizedException

        if model_endpoint.record.endpoint_type != ModelEndpointType.STREAMING:
            raise EndpointUnsupportedInferenceTypeException(
                f"Endpoint {model_endpoint_name} is not a streaming endpoint."
            )

        inference_gateway = (
            self.model_endpoint_service.get_streaming_model_endpoint_inference_gateway()
        )
        autoscaling_metrics_gateway = (
            self.model_endpoint_service.get_inference_autoscaling_metrics_gateway()
        )
        await autoscaling_metrics_gateway.emit_inference_autoscaling_metric(
            endpoint_id=model_endpoint.record.id
        )

        model_content = _model_endpoint_entity_to_get_llm_model_endpoint_response(model_endpoint)

        manually_resolve_dns = (
            model_endpoint.infra_state is not None
            and model_endpoint.infra_state.resource_state.nodes_per_worker > 1
            and hmi_config.istio_enabled
        )

        validate_endpoint_supports_openai_completion(model_endpoint, model_content)

        # if inference framework is VLLM, we need to set the model to use the weights folder
        if model_content.inference_framework == LLMInferenceFramework.VLLM:
            request.model = VLLM_MODEL_WEIGHTS_FOLDER

        inference_request = SyncEndpointPredictV1Request(
            args=request.model_dump(exclude_none=True),
            destination_path=OPENAI_COMPLETION_PATH,
            num_retries=NUM_DOWNSTREAM_REQUEST_RETRIES,
            timeout_seconds=DOWNSTREAM_REQUEST_TIMEOUT_SECONDS,
        )

        return self._response_chunk_generator(
            request_id=request_id,
            model_endpoint=model_endpoint,
            model_content=model_content,
            inference_gateway=inference_gateway,
            inference_request=inference_request,
            manually_resolve_dns=manually_resolve_dns,
        )

    async def _response_chunk_generator(
        self,
        request_id: Optional[str],
        model_endpoint: ModelEndpoint,
        model_content: GetLLMModelEndpointV1Response,
        inference_gateway: StreamingModelEndpointInferenceGateway,
        inference_request: SyncEndpointPredictV1Request,
        manually_resolve_dns: bool,
    ) -> AsyncGenerator[CompletionV2StreamSuccessChunk, None]:  # pragma: no cover
        """
        Async generator yielding tokens to stream for the completions response. Should only be called when
        returned directly by execute().
        """
        try:
            predict_result = inference_gateway.streaming_predict(
                topic=model_endpoint.record.destination,
                predict_request=inference_request,
                manually_resolve_dns=manually_resolve_dns,
                endpoint_name=model_endpoint.record.name,
            )
        except UpstreamServiceError as exc:
            # Expect upstream inference service to handle bulk of input validation
            if 400 <= exc.status_code < 500:
                raise InvalidRequestException(str(exc))

            raise exc

        async for res in predict_result:
            if not res.status == TaskStatus.SUCCESS or res.result is None:
                raise UpstreamServiceError(
                    status_code=500,
                    content=(res.traceback.encode("utf-8") if res.traceback is not None else b""),
                )
            else:
                result = res.result["result"]
                # Reset model name to correct value
                if "DONE" in result:
                    continue
                result["model"] = model_endpoint.record.name
                yield CompletionV2StreamSuccessChunk.model_validate(result)


def validate_endpoint_supports_chat_completion(
    endpoint: ModelEndpoint, endpoint_content: GetLLMModelEndpointV1Response
):  # pragma: no cover
    if endpoint_content.inference_framework not in CHAT_SUPPORTED_INFERENCE_FRAMEWORKS:
        raise EndpointUnsupportedInferenceTypeException(
            f"The endpoint's inference framework ({endpoint_content.inference_framework}) does not support chat completion."
        )

    if (
        not isinstance(endpoint.record.current_model_bundle.flavor, RunnableImageLike)
        or OPENAI_CHAT_COMPLETION_PATH
        not in endpoint.record.current_model_bundle.flavor.extra_routes
    ):
        raise EndpointUnsupportedRequestException("Endpoint does not support chat completion")


class ChatCompletionSyncV2UseCase:
    """
    Use case for running a chat completion on an LLM endpoint.
    """

    def __init__(
        self,
        model_endpoint_service: ModelEndpointService,
        llm_model_endpoint_service: LLMModelEndpointService,
        tokenizer_repository: TokenizerRepository,
    ):
        self.model_endpoint_service = model_endpoint_service
        self.llm_model_endpoint_service = llm_model_endpoint_service
        self.authz_module = LiveAuthorizationModule()
        self.tokenizer_repository = tokenizer_repository

    async def execute(
        self, user: User, model_endpoint_name: str, request: ChatCompletionV2Request
    ) -> ChatCompletionV2SyncResponse:  # pragma: no cover
        """
        Runs the use case to create a sync inference task.

        Args:
            user: The user who is creating the sync inference task.
            model_endpoint_name: The name of the model endpoint for the task.
            request: The body of the request to forward to the endpoint.

        Returns:
            A response object that contains the status and result of the task.

        Raises:
            ObjectNotFoundException: If a model endpoint with the given name could not be found.
            ObjectNotAuthorizedException: If the owner does not own the model endpoint.
        """

        request_id = LoggerTagManager.get(LoggerTagKey.REQUEST_ID)
        add_trace_request_id(request_id)

        model_endpoints = await self.llm_model_endpoint_service.list_llm_model_endpoints(
            owner=user.team_id, name=model_endpoint_name, order_by=None
        )

        if len(model_endpoints) == 0:
            raise ObjectNotFoundException

        if len(model_endpoints) > 1:
            raise ObjectHasInvalidValueException(
                f"Expected 1 LLM model endpoint for model name {model_endpoint_name}, got {len(model_endpoints)}"
            )

        add_trace_model_name(model_endpoint_name)

        model_endpoint = model_endpoints[0]

        if not self.authz_module.check_access_read_owned_entity(
            user, model_endpoint.record
        ) and not self.authz_module.check_endpoint_public_inference_for_user(
            user, model_endpoint.record
        ):
            raise ObjectNotAuthorizedException

        if (
            model_endpoint.record.endpoint_type is not ModelEndpointType.SYNC
            and model_endpoint.record.endpoint_type is not ModelEndpointType.STREAMING
        ):
            raise EndpointUnsupportedInferenceTypeException(
                f"Endpoint {model_endpoint_name} does not serve sync requests."
            )

        inference_gateway = self.model_endpoint_service.get_sync_model_endpoint_inference_gateway()
        autoscaling_metrics_gateway = (
            self.model_endpoint_service.get_inference_autoscaling_metrics_gateway()
        )
        await autoscaling_metrics_gateway.emit_inference_autoscaling_metric(
            endpoint_id=model_endpoint.record.id
        )
        endpoint_content = _model_endpoint_entity_to_get_llm_model_endpoint_response(model_endpoint)

        manually_resolve_dns = (
            model_endpoint.infra_state is not None
            and model_endpoint.infra_state.resource_state.nodes_per_worker > 1
            and hmi_config.istio_enabled
        )

        validate_endpoint_supports_chat_completion(model_endpoint, endpoint_content)

        # if inference framework is VLLM, we need to set the model to use the weights folder
        if endpoint_content.inference_framework == LLMInferenceFramework.VLLM:
            request.model = VLLM_MODEL_WEIGHTS_FOLDER

        inference_request = SyncEndpointPredictV1Request(
            args=request.model_dump(exclude_none=True),
            destination_path=OPENAI_CHAT_COMPLETION_PATH,
            num_retries=NUM_DOWNSTREAM_REQUEST_RETRIES,
            timeout_seconds=DOWNSTREAM_REQUEST_TIMEOUT_SECONDS,
        )
        try:
            predict_result = await inference_gateway.predict(
                topic=model_endpoint.record.destination,
                predict_request=inference_request,
                manually_resolve_dns=manually_resolve_dns,
                endpoint_name=model_endpoint.record.name,
            )

            if predict_result.status != TaskStatus.SUCCESS or predict_result.result is None:
                raise UpstreamServiceError(
                    status_code=500,
                    content=(
                        predict_result.traceback.encode("utf-8")
                        if predict_result.traceback is not None
                        else b""
                    ),
                )

            output = json.loads(predict_result.result["result"])
            # reset model name to correct value
            output["model"] = model_endpoint.record.name
            return ChatCompletionV2SyncResponse.model_validate(output)
        except UpstreamServiceError as exc:
            # Expect upstream inference service to handle bulk of input validation
            if 400 <= exc.status_code < 500:
                raise InvalidRequestException(exc.content)
            raise exc


class ChatCompletionStreamV2UseCase:
    """
    Use case for running a chat completion on an LLM endpoint.
    """

    def __init__(
        self,
        model_endpoint_service: ModelEndpointService,
        llm_model_endpoint_service: LLMModelEndpointService,
        tokenizer_repository: TokenizerRepository,
    ):
        self.model_endpoint_service = model_endpoint_service
        self.llm_model_endpoint_service = llm_model_endpoint_service
        self.authz_module = LiveAuthorizationModule()
        self.tokenizer_repository = tokenizer_repository

    async def execute(
        self, model_endpoint_name: str, request: ChatCompletionV2Request, user: User
    ) -> AsyncGenerator[ChatCompletionV2StreamSuccessChunk, None]:  # pragma: no cover
        request_id = LoggerTagManager.get(LoggerTagKey.REQUEST_ID)
        add_trace_request_id(request_id)

        model_endpoints = await self.llm_model_endpoint_service.list_llm_model_endpoints(
            owner=user.team_id, name=model_endpoint_name, order_by=None
        )

        if len(model_endpoints) == 0:
            raise ObjectNotFoundException(f"Model endpoint {model_endpoint_name} not found.")

        if len(model_endpoints) > 1:
            raise ObjectHasInvalidValueException(
                f"Expected 1 LLM model endpoint for model name {model_endpoint_name}, got {len(model_endpoints)}"
            )

        add_trace_model_name(model_endpoint_name)

        model_endpoint = model_endpoints[0]

        if not self.authz_module.check_access_read_owned_entity(
            user, model_endpoint.record
        ) and not self.authz_module.check_endpoint_public_inference_for_user(
            user, model_endpoint.record
        ):
            raise ObjectNotAuthorizedException

        if model_endpoint.record.endpoint_type != ModelEndpointType.STREAMING:
            raise EndpointUnsupportedInferenceTypeException(
                f"Endpoint {model_endpoint_name} is not a streaming endpoint."
            )

        inference_gateway = (
            self.model_endpoint_service.get_streaming_model_endpoint_inference_gateway()
        )
        autoscaling_metrics_gateway = (
            self.model_endpoint_service.get_inference_autoscaling_metrics_gateway()
        )
        await autoscaling_metrics_gateway.emit_inference_autoscaling_metric(
            endpoint_id=model_endpoint.record.id
        )

        model_content = _model_endpoint_entity_to_get_llm_model_endpoint_response(model_endpoint)

        manually_resolve_dns = (
            model_endpoint.infra_state is not None
            and model_endpoint.infra_state.resource_state.nodes_per_worker > 1
            and hmi_config.istio_enabled
        )
        validate_endpoint_supports_chat_completion(model_endpoint, model_content)

        # if inference framework is VLLM, we need to set the model to use the weights folder
        if model_content.inference_framework == LLMInferenceFramework.VLLM:
            request.model = VLLM_MODEL_WEIGHTS_FOLDER

        inference_request = SyncEndpointPredictV1Request(
            args=request.model_dump(exclude_none=True),
            destination_path=OPENAI_CHAT_COMPLETION_PATH,
            num_retries=NUM_DOWNSTREAM_REQUEST_RETRIES,
            timeout_seconds=DOWNSTREAM_REQUEST_TIMEOUT_SECONDS,
        )

        return self._response_chunk_generator(
            request_id=request_id,
            model_endpoint=model_endpoint,
            model_content=model_content,
            inference_gateway=inference_gateway,
            inference_request=inference_request,
            manually_resolve_dns=manually_resolve_dns,
        )

    async def _response_chunk_generator(
        self,
        request_id: Optional[str],
        model_endpoint: ModelEndpoint,
        model_content: GetLLMModelEndpointV1Response,
        inference_gateway: StreamingModelEndpointInferenceGateway,
        inference_request: SyncEndpointPredictV1Request,
        manually_resolve_dns: bool,
    ) -> AsyncGenerator[ChatCompletionV2StreamSuccessChunk, None]:
        """
        Async generator yielding tokens to stream for the completions response. Should only be called when
        returned directly by execute().
        """
        try:
            predict_result = inference_gateway.streaming_predict(
                topic=model_endpoint.record.destination,
                predict_request=inference_request,
                manually_resolve_dns=manually_resolve_dns,
                endpoint_name=model_endpoint.record.name,
            )
        except UpstreamServiceError as exc:
            # Expect upstream inference service to handle bulk of input validation
            if 400 <= exc.status_code < 500:
                raise InvalidRequestException(str(exc))

            raise exc

        async for res in predict_result:
            if not res.status == TaskStatus.SUCCESS or res.result is None:
                raise UpstreamServiceError(
                    status_code=500,
                    content=(res.traceback.encode("utf-8") if res.traceback is not None else b""),
                )
            else:
                result = res.result["result"]
                # Reset model name to correct value
                if "DONE" in result:
                    continue
                result["model"] = model_endpoint.record.name
                yield ChatCompletionV2StreamSuccessChunk.model_validate(result)


class ModelDownloadV1UseCase:
    def __init__(
        self,
        filesystem_gateway: FilesystemGateway,
        model_endpoint_service: ModelEndpointService,
        llm_artifact_gateway: LLMArtifactGateway,
    ):
        self.filesystem_gateway = filesystem_gateway
        self.model_endpoint_service = model_endpoint_service
        self.llm_artifact_gateway = llm_artifact_gateway

    async def execute(self, user: User, request: ModelDownloadRequest) -> ModelDownloadResponse:
        model_endpoints = await self.model_endpoint_service.list_model_endpoints(
            owner=user.team_id, name=request.model_name, order_by=None
        )
        if len(model_endpoints) == 0:
            raise ObjectNotFoundException

        if len(model_endpoints) > 1:
            raise ObjectHasInvalidValueException(
                f"Expected 1 LLM model endpoint for model name {request.model_name}, got {len(model_endpoints)}"
            )
        model_files = self.llm_artifact_gateway.get_model_weights_urls(
            user.team_id, request.model_name
        )
        urls = {}
        for model_file in model_files:
            # don't want to make s3 bucket full keys public, so trim to just keep file name
            public_file_name = model_file.rsplit("/", 1)[-1]
            urls[public_file_name] = self.filesystem_gateway.generate_signed_url(model_file)
        return ModelDownloadResponse(urls=urls)


async def _fill_hardware_info(
    llm_artifact_gateway: LLMArtifactGateway, request: CreateLLMModelEndpointV1Request
):
    if (
        request.gpus is None
        or request.gpu_type is None
        or request.cpus is None
        or request.memory is None
        or request.storage is None
        or request.nodes_per_worker is None
    ):
        if not (
            request.gpus is None
            and request.gpu_type is None
            and request.cpus is None
            and request.memory is None
            and request.storage is None
            and request.nodes_per_worker is None
        ):
            raise ObjectHasInvalidValueException(
                "All hardware spec fields (gpus, gpu_type, cpus, memory, storage, nodes_per_worker) must be provided if any hardware spec field is missing."
            )
        checkpoint_path = get_checkpoint_path(request.model_name, request.checkpoint_path)
        hardware_info = await _infer_hardware(
            llm_artifact_gateway, request.model_name, checkpoint_path
        )
        request.gpus = hardware_info.gpus
        request.gpu_type = hardware_info.gpu_type
        request.cpus = hardware_info.cpus
        request.memory = hardware_info.memory
        request.storage = hardware_info.storage
        request.nodes_per_worker = hardware_info.nodes_per_worker
        if hardware_info.gpus:  # make lint happy
            request.num_shards = hardware_info.gpus


def get_model_param_count_b(model_name: str) -> int:
    """Get the number of parameters in the model in billions"""
    if "mixtral-8x7b" in model_name:
        model_param_count_b = 47
    elif "mixtral-8x22b" in model_name:
        model_param_count_b = 140
    elif "phi-3-mini" in model_name:
        model_param_count_b = 4
    elif "phi-3-small" in model_name:
        model_param_count_b = 8
    elif "phi-3-medium" in model_name:
        model_param_count_b = 15
    elif "deepseek-coder-v2-lite" in model_name:
        model_param_count_b = 16
    elif "deepseek-coder-v2" in model_name:
        model_param_count_b = 237
    else:
        numbers = re.findall(r"(\d+)b", model_name)
        if len(numbers) == 0:
            raise ObjectHasInvalidValueException(
                f"Unable to infer number of parameters for {model_name}."
            )
        model_param_count_b = int(numbers[-1])
    return model_param_count_b


@lru_cache()
async def _infer_hardware(
    llm_artifact_gateway: LLMArtifactGateway,
    model_name: str,
    checkpoint_path: str,
    is_batch_job: bool = False,
    max_context_length: Optional[int] = None,
) -> CreateDockerImageBatchJobResourceRequests:
    config = llm_artifact_gateway.get_model_config(checkpoint_path)

    dtype_size = 2
    kv_multiplier = 20 if is_batch_job else 2

    max_position_embeddings = (
        min(max_context_length, config["max_position_embeddings"])
        if max_context_length
        else config["max_position_embeddings"]
    )

    min_kv_cache_size = (
        kv_multiplier
        * dtype_size
        * config["num_hidden_layers"]
        * config["hidden_size"]
        * max_position_embeddings
        // (config["num_attention_heads"] // config["num_key_value_heads"])
    )

    model_param_count_b = get_model_param_count_b(model_name)
    model_weights_size = dtype_size * model_param_count_b * 1_000_000_000

    min_memory_gb = math.ceil((min_kv_cache_size + model_weights_size) / 1_000_000_000 / 0.9)

    logger.info(
        f"Memory calculation result: {min_memory_gb=} for {model_name} context_size: {max_position_embeddings}, min_kv_cache_size: {min_kv_cache_size}, model_weights_size: {model_weights_size}, is_batch_job: {is_batch_job}"
    )

    config_map = await _get_recommended_hardware_config_map()
    by_model_name = {item["name"]: item for item in yaml.safe_load(config_map["byModelName"])}
    by_gpu_memory_gb = yaml.safe_load(config_map["byGpuMemoryGb"])
    if model_name in by_model_name:
        cpus = by_model_name[model_name]["cpus"]
        gpus = by_model_name[model_name]["gpus"]
        memory = by_model_name[model_name]["memory"]
        storage = by_model_name[model_name]["storage"]
        gpu_type = by_model_name[model_name]["gpu_type"]
        nodes_per_worker = by_model_name[model_name]["nodes_per_worker"]
    else:
        by_gpu_memory_gb = sorted(by_gpu_memory_gb, key=lambda x: x["gpu_memory_le"])
        for recs in by_gpu_memory_gb:
            if min_memory_gb <= recs["gpu_memory_le"]:
                cpus = recs["cpus"]
                gpus = recs["gpus"]
                memory = recs["memory"]
                storage = recs["storage"]
                gpu_type = recs["gpu_type"]
                nodes_per_worker = recs["nodes_per_worker"]
                break
        else:
            raise ObjectHasInvalidValueException(f"Unable to infer hardware for {model_name}.")

    return CreateDockerImageBatchJobResourceRequests(
        cpus=cpus,
        gpus=gpus,
        memory=memory,
        storage=storage,
        gpu_type=gpu_type,
        nodes_per_worker=nodes_per_worker,
    )


def infer_addition_engine_args_from_model_name(
    model_name: str,
) -> VLLMEndpointAdditionalArgs:
    # Increase max gpu utilization for larger models
    gpu_memory_utilization = 0.9
    try:
        model_param_count_b = get_model_param_count_b(model_name)
        if model_param_count_b >= 70:
            gpu_memory_utilization = 0.95
    except ObjectHasInvalidValueException:  # pragma: no cover
        pass

    # Gemma 2 requires flashinfer attention backend
    attention_backend = None
    if model_name.startswith("gemma-2"):
        attention_backend = "FLASHINFER"

    trust_remote_code = None
    # DeepSeek requires trust_remote_code
    if model_name.startswith("deepseek"):
        trust_remote_code = True

    return VLLMEndpointAdditionalArgs(
        gpu_memory_utilization=gpu_memory_utilization,
        attention_backend=attention_backend,
        trust_remote_code=trust_remote_code,
    )


class CreateBatchCompletionsUseCase:
    def __init__(
        self,
        docker_image_batch_job_gateway: DockerImageBatchJobGateway,
        docker_repository: DockerRepository,
        docker_image_batch_job_bundle_repo: DockerImageBatchJobBundleRepository,
        llm_artifact_gateway: LLMArtifactGateway,
    ):
        self.docker_image_batch_job_gateway = docker_image_batch_job_gateway
        self.docker_repository = docker_repository
        self.docker_image_batch_job_bundle_repo = docker_image_batch_job_bundle_repo
        self.llm_artifact_gateway = llm_artifact_gateway

    async def create_batch_job_bundle(
        self,
        user: User,
        request: CreateBatchCompletionsEngineRequest,
        hardware: CreateDockerImageBatchJobResourceRequests,
    ) -> DockerImageBatchJobBundle:
        assert hardware.gpu_type is not None

        bundle_name = (
            f"{request.model_cfg.model}_{datetime.datetime.utcnow().strftime('%y%m%d-%H%M%S')}"
        )

        image_tag = await _get_latest_batch_tag(LLMInferenceFramework.VLLM)

        config_file_path = "/opt/config.json"

        batch_bundle = (
            await self.docker_image_batch_job_bundle_repo.create_docker_image_batch_job_bundle(
                name=bundle_name,
                created_by=user.user_id,
                owner=user.team_id,
                image_repository=hmi_config.batch_inference_vllm_repository,
                image_tag=image_tag,
                command=[
                    "dumb-init",
                    "--",
                    "/bin/bash",
                    "-c",
                    "ddtrace-run python vllm_batch.py",
                ],
                env={"CONFIG_FILE": config_file_path},
                mount_location=config_file_path,
                cpus=str(hardware.cpus),
                memory=str(hardware.memory),
                storage=str(hardware.storage),
                gpus=hardware.gpus,
                gpu_type=hardware.gpu_type,
                public=False,
            )
        )
        return batch_bundle

    async def execute(
        self, user: User, request: CreateBatchCompletionsV1Request
    ) -> CreateBatchCompletionsV1Response:
        if (
            request.data_parallelism is not None and request.data_parallelism > 1
        ):  # pragma: no cover
            raise ObjectHasInvalidValueException(
                "Data parallelism is disabled for batch completions."
            )

        request.model_cfg.checkpoint_path = get_checkpoint_path(
            request.model_cfg.model, request.model_cfg.checkpoint_path
        )
        hardware = await _infer_hardware(
            self.llm_artifact_gateway,
            request.model_cfg.model,
            request.model_cfg.checkpoint_path,
            is_batch_job=True,
            max_context_length=request.model_cfg.max_context_length,
        )
        assert hardware.gpus is not None

        engine_request = CreateBatchCompletionsEngineRequest.from_api_v1(request)
        engine_request.model_cfg.num_shards = hardware.gpus
        if engine_request.tool_config and engine_request.tool_config.name != "code_evaluator":
            raise ObjectHasInvalidValueException(
                "Only code_evaluator tool is supported for batch completions."
            )

        additional_engine_args = infer_addition_engine_args_from_model_name(
            engine_request.model_cfg.model
        )

        engine_request.max_gpu_memory_utilization = additional_engine_args.gpu_memory_utilization
        engine_request.attention_backend = additional_engine_args.attention_backend

        batch_bundle = await self.create_batch_job_bundle(user, engine_request, hardware)

        validate_resource_requests(
            bundle=batch_bundle,
            cpus=hardware.cpus,
            memory=hardware.memory,
            storage=hardware.storage,
            gpus=hardware.gpus,
            gpu_type=hardware.gpu_type,
        )

        if (
            engine_request.max_runtime_sec is None or engine_request.max_runtime_sec < 1
        ):  # pragma: no cover
            raise ObjectHasInvalidValueException("max_runtime_sec must be a positive integer.")

        job_id = await self.docker_image_batch_job_gateway.create_docker_image_batch_job(
            created_by=user.user_id,
            owner=user.team_id,
            job_config=engine_request.model_dump(by_alias=True),
            env=batch_bundle.env,
            command=batch_bundle.command,
            repo=batch_bundle.image_repository,
            tag=batch_bundle.image_tag,
            resource_requests=hardware,
            labels=engine_request.labels,
            mount_location=batch_bundle.mount_location,
            override_job_max_runtime_s=engine_request.max_runtime_sec,
            num_workers=engine_request.data_parallelism,
        )
        return CreateBatchCompletionsV1Response(job_id=job_id)


class CreateBatchCompletionsV2UseCase:
    def __init__(
        self,
        llm_batch_completions_service: LLMBatchCompletionsService,
        llm_artifact_gateway: LLMArtifactGateway,
    ):
        self.llm_batch_completions_service = llm_batch_completions_service
        self.llm_artifact_gateway = llm_artifact_gateway

    async def execute(
        self, request: CreateBatchCompletionsV2Request, user: User
    ) -> CreateBatchCompletionsV2Response:
        request.model_cfg.checkpoint_path = get_checkpoint_path(
            request.model_cfg.model, request.model_cfg.checkpoint_path
        )

        if (
            request.cpus is not None
            and request.gpus is not None
            and request.memory is not None
            and request.storage is not None
            and request.gpu_type is not None
        ):
            hardware = CreateDockerImageBatchJobResourceRequests(
                cpus=request.cpus,
                gpus=request.gpus,
                memory=request.memory,
                storage=request.storage,
                gpu_type=request.gpu_type,
                nodes_per_worker=request.nodes_per_worker
                or DEFAULT_BATCH_COMPLETIONS_NODES_PER_WORKER,
            )
        else:
            if (
                request.cpus is not None
                or request.gpus is not None
                or request.memory is not None
                or request.storage is not None
                or request.gpu_type is not None
            ):
                logger.warning(
                    "All hardware spec fields (cpus, gpus, memory, storage, gpu_type) must be provided if any hardware spec field is provided. Will attempt to infer hardware spec from checkpoint."
                )

            hardware = await _infer_hardware(
                self.llm_artifact_gateway,
                request.model_cfg.model,
                request.model_cfg.checkpoint_path,
                is_batch_job=True,
                max_context_length=request.model_cfg.max_context_length,
            )

        engine_request = CreateBatchCompletionsEngineRequest.from_api_v2(request)
        engine_request.model_cfg.num_shards = hardware.gpus

        validate_resource_requests(
            bundle=None,
            cpus=hardware.cpus,
            memory=hardware.memory,
            storage=hardware.storage,
            gpus=hardware.gpus,
            gpu_type=hardware.gpu_type,
        )

        if engine_request.max_runtime_sec is None or engine_request.max_runtime_sec < 1:
            raise ObjectHasInvalidValueException("max_runtime_sec must be a positive integer.")

        # Right now we only support VLLM for batch inference. Refactor this if we support more inference frameworks.
        image_repo = hmi_config.batch_inference_vllm_repository
        image_tag = await _get_latest_batch_v2_tag(LLMInferenceFramework.VLLM)

        additional_engine_args = infer_addition_engine_args_from_model_name(
            engine_request.model_cfg.model
        )

        # Overwrite model config fields with those determined by additional engine args
        for field in VLLMModelConfig.model_fields.keys():
            config_value = getattr(additional_engine_args, field, None)
            if config_value is not None and hasattr(engine_request.model_cfg, field):
                setattr(engine_request.model_cfg, field, config_value)

        engine_request.attention_backend = additional_engine_args.attention_backend

        return await self.llm_batch_completions_service.create_batch_job(
            user=user,
            job_request=engine_request,
            image_repo=image_repo,
            image_tag=image_tag,
            resource_requests=hardware,
            labels=engine_request.labels,
            max_runtime_sec=engine_request.max_runtime_sec,
            num_workers=engine_request.data_parallelism,
        )


class GetBatchCompletionV2UseCase:
    def __init__(self, llm_batch_completions_service: LLMBatchCompletionsService):
        self.llm_batch_completions_service = llm_batch_completions_service

    async def execute(
        self,
        batch_completion_id: str,
        user: User,
    ) -> GetBatchCompletionV2Response:
        job = await self.llm_batch_completions_service.get_batch_job(
            batch_completion_id,
            user=user,
        )

        if not job:
            raise ObjectNotFoundException(f"Batch completion {batch_completion_id} not found.")

        return GetBatchCompletionV2Response(job=job)


class UpdateBatchCompletionV2UseCase:
    def __init__(self, llm_batch_completions_service: LLMBatchCompletionsService):
        self.llm_batch_completions_service = llm_batch_completions_service

    async def execute(
        self,
        batch_completion_id: str,
        request: UpdateBatchCompletionsV2Request,
        user: User,
    ) -> UpdateBatchCompletionsV2Response:
        result = await self.llm_batch_completions_service.update_batch_job(
            batch_completion_id,
            user=user,
            request=request,
        )
        if not result:
            raise ObjectNotFoundException(f"Batch completion {batch_completion_id} not found.")

        return UpdateBatchCompletionsV2Response(
            **result.model_dump(by_alias=True, exclude_none=True),
            success=True,
        )


class CancelBatchCompletionV2UseCase:
    def __init__(self, llm_batch_completions_service: LLMBatchCompletionsService):
        self.llm_batch_completions_service = llm_batch_completions_service

    async def execute(
        self,
        batch_completion_id: str,
        user: User,
    ) -> CancelBatchCompletionsV2Response:
        return CancelBatchCompletionsV2Response(
            success=await self.llm_batch_completions_service.cancel_batch_job(
                batch_completion_id,
                user=user,
            )
        )<|MERGE_RESOLUTION|>--- conflicted
+++ resolved
@@ -391,20 +391,6 @@
         additional_args: Optional[SGLangEndpointAdditionalArgs] = None,
     ):
         leader_command = [
-<<<<<<< HEAD
-        "python3",
-        "/root/sglang-startup-script.py",
-        "--model",
-        "deepseek-ai/DeepSeek-R1-0528",
-        "--nnodes",
-        "2",
-        "--node-rank",
-        "0",
-        "--worker-port",
-        "5005",
-        "--leader-port",
-        "5002"
-=======
             "python3",
             "/root/sglang-startup-script.py",
             "--model",
@@ -417,7 +403,6 @@
             "5005",
             "--leader-port",
             "5002",
->>>>>>> 6cf54471
         ]
 
         worker_command = [
