"""
TODO figure out how to do: (or if we want to do it)
List model endpoint history: GET model-endpoints/<endpoint id>/history
Read model endpoint creation logs: GET model-endpoints/<endpoint id>/creation-logs
"""

import json
import math
import os
from dataclasses import asdict
from typing import Any, AsyncIterable, Dict, List, Optional
from uuid import uuid4

from model_engine_server.common.config import hmi_config
from model_engine_server.common.dtos.llms import (
    CompletionOutput,
    CompletionStreamOutput,
    CompletionStreamV1Request,
    CompletionStreamV1Response,
    CompletionSyncV1Request,
    CompletionSyncV1Response,
    CreateLLMModelEndpointV1Request,
    CreateLLMModelEndpointV1Response,
    GetLLMModelEndpointV1Response,
    ListLLMModelEndpointsV1Response,
    ModelDownloadRequest,
    ModelDownloadResponse,
    TokenOutput,
)
from model_engine_server.common.dtos.model_bundles import CreateModelBundleV2Request
from model_engine_server.common.dtos.model_endpoints import ModelEndpointOrderBy
from model_engine_server.common.dtos.tasks import SyncEndpointPredictV1Request, TaskStatus
from model_engine_server.common.resource_limits import validate_resource_requests
from model_engine_server.core.auth.authentication_repository import User
from model_engine_server.core.domain_exceptions import (
    ObjectHasInvalidValueException,
    ObjectNotAuthorizedException,
    ObjectNotFoundException,
)
from model_engine_server.core.loggers import filename_wo_ext, make_logger
from model_engine_server.domain.entities import (
    LLMInferenceFramework,
    LLMMetadata,
    LLMSource,
    ModelBundle,
    ModelBundleFlavorType,
    ModelEndpoint,
    ModelEndpointType,
    Quantization,
    RunnableImageFlavor,
    StreamingEnhancedRunnableImageFlavor,
)
from model_engine_server.domain.exceptions import (
    EndpointLabelsException,
    EndpointUnsupportedInferenceTypeException,
    InvalidRequestException,
    UpstreamServiceError,
)
from model_engine_server.domain.gateways.llm_artifact_gateway import LLMArtifactGateway
from model_engine_server.domain.repositories import ModelBundleRepository
from model_engine_server.domain.services import LLMModelEndpointService, ModelEndpointService
from model_engine_server.infra.gateways.filesystem_gateway import FilesystemGateway

from ...common.datadog_utils import add_trace_request_id
from ..authorization.live_authorization_module import LiveAuthorizationModule
from .model_bundle_use_cases import CreateModelBundleV2UseCase
from .model_endpoint_use_cases import (
    _handle_post_inference_hooks,
    model_endpoint_entity_to_get_model_endpoint_response,
    validate_billing_tags,
    validate_deployment_resources,
    validate_labels,
    validate_post_inference_hooks,
)

logger = make_logger(filename_wo_ext(__name__))

_SUPPORTED_MODEL_NAMES = {
    LLMInferenceFramework.DEEPSPEED: {
        "mpt-7b": "mosaicml/mpt-7b",
        "mpt-7b-instruct": "mosaicml/mpt-7b-instruct",
        "gpt-j-6b": "EleutherAI/gpt-j-6b",
        "gpt-j-6b-zh-en": "EleutherAI/gpt-j-6b",
        "gpt4all-j": "nomic-ai/gpt4all-j",
        "dolly-v2-12b": "databricks/dolly-v2-12b",
        "stablelm-tuned-7b": "StabilityAI/stablelm-tuned-alpha-7b",
        "flan-t5-xxl": "google/flan-t5-xxl",
        "llama-7b": "decapoda-research/llama-7b-hf",
        "vicuna-13b": "eachadea/vicuna-13b-1.1",
    },
    LLMInferenceFramework.TEXT_GENERATION_INFERENCE: {
        "mpt-7b": "mosaicml/mpt-7b",
        "mpt-7b-instruct": "mosaicml/mpt-7b-instruct",
        "flan-t5-xxl": "google/flan-t5-xxl",
        "llama-7b": "decapoda-research/llama-7b-hf",
        "llama-2-7b": "meta-llama/Llama-2-7b-hf",
        "llama-2-7b-chat": "meta-llama/Llama-2-7b-chat-hf",
        "llama-2-13b": "meta-llama/Llama-2-13b-hf",
        "llama-2-13b-chat": "meta-llama/Llama-2-13b-chat-hf",
        "llama-2-70b": "meta-llama/Llama-2-70b-hf",
        "llama-2-70b-chat": "meta-llama/Llama-2-70b-chat-hf",
        "falcon-7b": "tiiuae/falcon-7b",
        "falcon-7b-instruct": "tiiuae/falcon-7b-instruct",
        "falcon-40b": "tiiuae/falcon-40b",
        "falcon-40b-instruct": "tiiuae/falcon-40b-instruct",
    },
    LLMInferenceFramework.VLLM: {
        "mpt-7b": "mosaicml/mpt-7b",
        "mpt-7b-instruct": "mosaicml/mpt-7b-instruct",
        "llama-7b": "decapoda-research/llama-7b-hf",
        "llama-2-7b": "meta-llama/Llama-2-7b-hf",
        "llama-2-7b-chat": "meta-llama/Llama-2-7b-chat-hf",
        "llama-2-13b": "meta-llama/Llama-2-13b-hf",
        "llama-2-13b-chat": "meta-llama/Llama-2-13b-chat-hf",
        "llama-2-70b": "meta-llama/Llama-2-70b-hf",
        "llama-2-70b-chat": "meta-llama/Llama-2-70b-chat-hf",
        "falcon-7b": "tiiuae/falcon-7b",
        "falcon-7b-instruct": "tiiuae/falcon-7b-instruct",
        "falcon-40b": "tiiuae/falcon-40b",
        "falcon-40b-instruct": "tiiuae/falcon-40b-instruct",
    },
}


NUM_DOWNSTREAM_REQUEST_RETRIES = 80  # has to be high enough so that the retries take the 5 minutes
DOWNSTREAM_REQUEST_TIMEOUT_SECONDS = 5 * 60  # 5 minutes


def _model_endpoint_entity_to_get_llm_model_endpoint_response(
    model_endpoint: ModelEndpoint,
) -> GetLLMModelEndpointV1Response:
    if model_endpoint.record.metadata is None or "_llm" not in model_endpoint.record.metadata:
        raise ObjectHasInvalidValueException(
            f"Can't translate model entity to response, endpoint {model_endpoint.record.id} does not have LLM metadata."
        )
    llm_metadata = model_endpoint.record.metadata.get("_llm", {})
    response = GetLLMModelEndpointV1Response(
        id=model_endpoint.record.id,
        name=model_endpoint.record.name,
        model_name=llm_metadata["model_name"],
        source=llm_metadata["source"],
        status=model_endpoint.record.status,
        inference_framework=llm_metadata["inference_framework"],
        inference_framework_image_tag=llm_metadata["inference_framework_image_tag"],
        num_shards=llm_metadata["num_shards"],
        quantize=llm_metadata.get("quantize"),
        spec=model_endpoint_entity_to_get_model_endpoint_response(model_endpoint),
    )
    return response


def validate_model_name(model_name: str, inference_framework: LLMInferenceFramework) -> None:
    if model_name not in _SUPPORTED_MODEL_NAMES[inference_framework]:
        raise ObjectHasInvalidValueException(
            f"Model name {model_name} is not supported for inference framework {inference_framework}."
        )


def validate_num_shards(
    num_shards: int, inference_framework: LLMInferenceFramework, gpus: int
) -> None:
    if inference_framework == LLMInferenceFramework.DEEPSPEED:
        if num_shards <= 1:
            raise ObjectHasInvalidValueException("DeepSpeed requires more than 1 GPU.")
        if num_shards != gpus:
            raise ObjectHasInvalidValueException(
                f"DeepSpeed requires num shard {num_shards} to be the same as number of GPUs {gpus}."
            )


class CreateLLMModelEndpointV1UseCase:
    def __init__(
        self,
        create_model_bundle_use_case: CreateModelBundleV2UseCase,
        model_bundle_repository: ModelBundleRepository,
        model_endpoint_service: ModelEndpointService,
    ):
        self.authz_module = LiveAuthorizationModule()
        self.create_model_bundle_use_case = create_model_bundle_use_case
        self.model_bundle_repository = model_bundle_repository
        self.model_endpoint_service = model_endpoint_service

    async def create_model_bundle(
        self,
        user: User,
        endpoint_name: str,
        model_name: str,
        source: LLMSource,
        framework: LLMInferenceFramework,
        framework_image_tag: str,
        endpoint_type: ModelEndpointType,
        num_shards: int,
        quantize: Optional[Quantization],
        checkpoint_path: Optional[str],
    ) -> ModelBundle:
        if source == LLMSource.HUGGING_FACE:
            if framework == LLMInferenceFramework.DEEPSPEED:
                bundle_id = await self.create_deepspeed_bundle(
                    user,
                    model_name,
                    framework_image_tag,
                    endpoint_type,
                    endpoint_name,
                )
            elif framework == LLMInferenceFramework.TEXT_GENERATION_INFERENCE:
                bundle_id = await self.create_text_generation_inference_bundle(
                    user,
                    model_name,
                    framework_image_tag,
                    endpoint_name,
                    num_shards,
                    quantize,
                    checkpoint_path,
                )
            elif framework == LLMInferenceFramework.VLLM:
                bundle_id = await self.create_vllm_bundle(
                    user,
                    model_name,
                    framework_image_tag,
                    endpoint_name,
                    num_shards,
                    checkpoint_path,
                )
            else:
                raise ObjectHasInvalidValueException(
                    f"Framework {framework} is not supported for source {source}."
                )
        else:
            raise ObjectHasInvalidValueException(f"Source {source} is not supported.")

        model_bundle = await self.model_bundle_repository.get_model_bundle(bundle_id)
        if model_bundle is None:
            raise ObjectNotFoundException(f"Model bundle {bundle_id} was not found after creation.")
        return model_bundle

    async def create_text_generation_inference_bundle(
        self,
        user: User,
        model_name: str,
        framework_image_tag: str,
        endpoint_unique_name: str,
        num_shards: int,
        quantize: Optional[Quantization],
        checkpoint_path: Optional[str],
    ):
        command = []

        # TGI requires max_input_length < max_total_tokens
        max_input_length = 1024
        max_total_tokens = 2048
        if "llama-2" in model_name:
            max_input_length = 2048
            max_total_tokens = 4096

        subcommands = []
        if checkpoint_path is not None:
            if checkpoint_path.startswith("s3://"):
                final_weights_folder = "model_files"

                subcommands += self.load_model_weights_sub_commands(
                    LLMInferenceFramework.TEXT_GENERATION_INFERENCE,
                    framework_image_tag,
                    checkpoint_path,
                    final_weights_folder,
                )
            else:
                raise ObjectHasInvalidValueException(
                    f"Not able to load checkpoint path {checkpoint_path}."
                )
        else:
            final_weights_folder = _SUPPORTED_MODEL_NAMES[
                LLMInferenceFramework.TEXT_GENERATION_INFERENCE
            ][model_name]

        subcommands.append(
            f"text-generation-launcher --hostname :: --model-id {final_weights_folder}  --num-shard {num_shards} --port 5005 --max-input-length {max_input_length} --max-total-tokens {max_total_tokens}"
        )

        if quantize:
            subcommands[-1] = subcommands[-1] + f" --quantize {quantize}"
        command = [
            "/bin/bash",
            "-c",
            ";".join(subcommands),
        ]

        return (
            await self.create_model_bundle_use_case.execute(
                user,
                CreateModelBundleV2Request(
                    name=endpoint_unique_name,
                    schema_location="TBA",
                    flavor=StreamingEnhancedRunnableImageFlavor(
                        flavor=ModelBundleFlavorType.STREAMING_ENHANCED_RUNNABLE_IMAGE,
                        repository=hmi_config.tgi_repository,
                        tag=framework_image_tag,
                        command=command,
                        streaming_command=command,
                        protocol="http",
                        readiness_initial_delay_seconds=10,
                        healthcheck_route="/health",
                        predict_route="/generate",
                        streaming_predict_route="/generate_stream",
                        env={},
                    ),
                    metadata={},
                ),
                do_auth_check=False,
                # Skip auth check because llm create endpoint is called as the user itself,
                # but the user isn't directly making the action. It should come from the fine tune
                # job.
            )
        ).model_bundle_id

    def load_model_weights_sub_commands(
        self, framework, framework_image_tag, checkpoint_path, final_weights_folder
    ):
        subcommands = []
        s5cmd = "s5cmd"

        base_path = checkpoint_path.split("/")[-1]

        # This is a hack for now to skip installing s5cmd for text-generation-inference:0.9.3-launch_s3,
        # which has s5cmd binary already baked in. Otherwise, install s5cmd if it's not already available
        if (
            framework == LLMInferenceFramework.TEXT_GENERATION_INFERENCE
            and framework_image_tag != "0.9.3-launch_s3"
        ):
            subcommands.append(f"{s5cmd} > /dev/null || conda install -c conda-forge -y {s5cmd}")
        else:
            s5cmd = "./s5cmd"

        if base_path.endswith(".tar"):
            # If the checkpoint file is a tar file, extract it into final_weights_folder
            subcommands.extend(
                [
                    f"{s5cmd} cp {checkpoint_path} .",
                    f"mkdir -p {final_weights_folder}",
                    f"tar --no-same-owner -xf {base_path} -C {final_weights_folder}",
                ]
            )
        else:
            if framework == LLMInferenceFramework.TEXT_GENERATION_INFERENCE:
                subcommands.append(
                    f"{s5cmd} --numworkers 512 cp --concurrency 10 --exclude '*.bin' {os.path.join(checkpoint_path, '*')} {final_weights_folder}"
                )
            else:
                subcommands.append(
                    f"{s5cmd} --numworkers 512 cp --concurrency 10 --exclude '*.safetensors'  {os.path.join(checkpoint_path, '*')} {final_weights_folder}"
                )
        return subcommands

    async def create_deepspeed_bundle(
        self,
        user: User,
        model_name: str,
        framework_image_tag: str,
        endpoint_type: ModelEndpointType,
        endpoint_unique_name: str,
    ):
        if endpoint_type == ModelEndpointType.STREAMING:
            command = [
                "dumb-init",
                "--",
                "ddtrace-run",
                "run-streamer",
                "--http",
                "production_threads",
                "--concurrency",
                "1",
                "--config",
                "/install/spellbook/inference/service--spellbook_streaming_inference.yaml",
            ]
            return (
                await self.create_model_bundle_use_case.execute(
                    user,
                    CreateModelBundleV2Request(
                        name=endpoint_unique_name,
                        schema_location="TBA",
                        flavor=StreamingEnhancedRunnableImageFlavor(
                            flavor=ModelBundleFlavorType.STREAMING_ENHANCED_RUNNABLE_IMAGE,
                            repository="instant-llm",  # TODO: let user choose repo
                            tag=framework_image_tag,
                            command=command,
                            streaming_command=command,
                            env={
                                "MODEL_NAME": model_name,
                            },
                            protocol="http",
                            readiness_initial_delay_seconds=60,
                        ),
                        metadata={},
                    ),
                    do_auth_check=False,
                )
            ).model_bundle_id
        else:
            return (
                await self.create_model_bundle_use_case.execute(
                    user,
                    CreateModelBundleV2Request(
                        name=endpoint_unique_name,
                        schema_location="TBA",
                        flavor=RunnableImageFlavor(
                            flavor=ModelBundleFlavorType.RUNNABLE_IMAGE,
                            repository="instant-llm",
                            tag=framework_image_tag,
                            command=[
                                "dumb-init",
                                "--",
                                "ddtrace-run",
                                "run-service",
                                "--http",
                                "production_threads",
                                "--concurrency",
                                "1",
                                "--config",
                                "/install/spellbook/inference/service--spellbook_inference.yaml",
                            ],
                            env={
                                "MODEL_NAME": model_name,
                            },
                            protocol="http",
                            readiness_initial_delay_seconds=1800,
                        ),
                        metadata={},
                    ),
                    do_auth_check=False,
                )
            ).model_bundle_id

    async def create_vllm_bundle(
        self,
        user: User,
        model_name: str,
        framework_image_tag: str,
        endpoint_unique_name: str,
        num_shards: int,
        checkpoint_path: Optional[str],
    ):
        command = []

        max_num_batched_tokens = 2560  # vLLM's default
        if "llama-2" in model_name:
            max_num_batched_tokens = 4096  # Need to be bigger than model's context window

        subcommands = []
        if checkpoint_path is not None:
            if checkpoint_path.startswith("s3://"):
                final_weights_folder = "model_files"
                subcommands += self.load_model_weights_sub_commands(
                    LLMInferenceFramework.VLLM,
                    framework_image_tag,
                    checkpoint_path,
                    final_weights_folder,
                )
            else:
                raise ObjectHasInvalidValueException(
                    f"Not able to load checkpoint path {checkpoint_path}."
                )
        else:
            final_weights_folder = _SUPPORTED_MODEL_NAMES[LLMInferenceFramework.VLLM][model_name]

        subcommands.append(
            f"python -m vllm_server --model {final_weights_folder} --tensor-parallel-size {num_shards} --port 5005 --max-num-batched-tokens {max_num_batched_tokens}"
        )

        command = [
            "/bin/bash",
            "-c",
            ";".join(subcommands),
        ]

        return (
            await self.create_model_bundle_use_case.execute(
                user,
                CreateModelBundleV2Request(
                    name=endpoint_unique_name,
                    schema_location="TBA",
                    flavor=StreamingEnhancedRunnableImageFlavor(
                        flavor=ModelBundleFlavorType.STREAMING_ENHANCED_RUNNABLE_IMAGE,
                        repository=hmi_config.vllm_repository,
                        tag=framework_image_tag,
                        command=command,
                        streaming_command=command,
                        protocol="http",
                        readiness_initial_delay_seconds=10,
                        healthcheck_route="/health",
                        predict_route="/predict",
                        streaming_predict_route="/stream",
                        env={},
                    ),
                    metadata={},
                ),
                do_auth_check=False,
                # Skip auth check because llm create endpoint is called as the user itself,
                # but the user isn't directly making the action. It should come from the fine tune
                # job.
            )
        ).model_bundle_id

    async def execute(
        self, user: User, request: CreateLLMModelEndpointV1Request
    ) -> CreateLLMModelEndpointV1Response:
        validate_deployment_resources(
            min_workers=request.min_workers,
            max_workers=request.max_workers,
            endpoint_type=request.endpoint_type,
        )
        if request.labels is None:
            raise EndpointLabelsException("Endpoint labels cannot be None!")
        validate_labels(request.labels)
        validate_billing_tags(request.billing_tags)
        validate_post_inference_hooks(user, request.post_inference_hooks)
        validate_model_name(request.model_name, request.inference_framework)
        validate_num_shards(request.num_shards, request.inference_framework, request.gpus)

        if request.inference_framework in [
            LLMInferenceFramework.TEXT_GENERATION_INFERENCE,
            LLMInferenceFramework.VLLM,
        ]:
            if request.endpoint_type != ModelEndpointType.STREAMING:
                raise ObjectHasInvalidValueException(
                    f"Creating endpoint type {str(request.endpoint_type)} is not allowed. Can only create streaming endpoints for text-generation-inference and vLLM."
                )

        bundle = await self.create_model_bundle(
            user,
            endpoint_name=request.name,
            model_name=request.model_name,
            source=request.source,
            framework=request.inference_framework,
            framework_image_tag=request.inference_framework_image_tag,
            endpoint_type=request.endpoint_type,
            num_shards=request.num_shards,
            quantize=request.quantize,
            checkpoint_path=request.checkpoint_path,
        )
        validate_resource_requests(
            bundle=bundle,
            cpus=request.cpus,
            memory=request.memory,
            storage=request.storage,
            gpus=request.gpus,
            gpu_type=request.gpu_type,
        )

        prewarm = request.prewarm
        if prewarm is None:
            prewarm = True

        high_priority = request.high_priority
        if high_priority is None:
            high_priority = False

        aws_role = self.authz_module.get_aws_role_for_user(user)
        results_s3_bucket = self.authz_module.get_s3_bucket_for_user(user)

        request.metadata["_llm"] = asdict(
            LLMMetadata(
                model_name=request.model_name,
                source=request.source,
                inference_framework=request.inference_framework,
                inference_framework_image_tag=request.inference_framework_image_tag,
                num_shards=request.num_shards,
                quantize=request.quantize,
            )
        )

        model_endpoint_record = await self.model_endpoint_service.create_model_endpoint(
            name=request.name,
            created_by=user.user_id,
            model_bundle_id=bundle.id,
            endpoint_type=request.endpoint_type,
            metadata=request.metadata,
            post_inference_hooks=request.post_inference_hooks,
            child_fn_info=None,
            cpus=request.cpus,
            gpus=request.gpus,
            memory=request.memory,
            gpu_type=request.gpu_type,
            storage=request.storage,
            optimize_costs=bool(request.optimize_costs),
            min_workers=request.min_workers,
            max_workers=request.max_workers,
            per_worker=request.per_worker,
            labels=request.labels,
            aws_role=aws_role,
            results_s3_bucket=results_s3_bucket,
            prewarm=prewarm,
            high_priority=high_priority,
            owner=user.team_id,
            default_callback_url=request.default_callback_url,
            default_callback_auth=request.default_callback_auth,
            public_inference=request.public_inference,
        )
        _handle_post_inference_hooks(
            created_by=user.user_id,
            name=request.name,
            post_inference_hooks=request.post_inference_hooks,
        )

        await self.model_endpoint_service.get_inference_auto_scaling_metrics_gateway().emit_prewarm_metric(
            model_endpoint_record.id
        )

        return CreateLLMModelEndpointV1Response(
            endpoint_creation_task_id=model_endpoint_record.creation_task_id  # type: ignore
        )


class ListLLMModelEndpointsV1UseCase:
    """
    Use case for listing all LLM Model Endpoint of a given user and model endpoint name.
    Also include public_inference LLM endpoints.
    """

    def __init__(self, llm_model_endpoint_service: LLMModelEndpointService):
        self.llm_model_endpoint_service = llm_model_endpoint_service

    async def execute(
        self, user: User, name: Optional[str], order_by: Optional[ModelEndpointOrderBy]
    ) -> ListLLMModelEndpointsV1Response:
        """
        Runs the use case to list all Model Endpoints owned by the user with the given name.

        Args:
            user: The owner of the model endpoint(s).
            name: The name of the Model Endpoint(s).
            order_by: An optional argument to specify the output ordering of the model endpoints.

        Returns:
            A response object that contains the model endpoints.
        """
        model_endpoints = await self.llm_model_endpoint_service.list_llm_model_endpoints(
            owner=user.team_id, name=name, order_by=order_by
        )
        return ListLLMModelEndpointsV1Response(
            model_endpoints=[
                _model_endpoint_entity_to_get_llm_model_endpoint_response(m)
                for m in model_endpoints
            ]
        )


class GetLLMModelEndpointByNameV1UseCase:
    """
    Use case for getting an LLM Model Endpoint of a given user by name.
    """

    def __init__(self, llm_model_endpoint_service: LLMModelEndpointService):
        self.llm_model_endpoint_service = llm_model_endpoint_service
        self.authz_module = LiveAuthorizationModule()

    async def execute(self, user: User, model_endpoint_name: str) -> GetLLMModelEndpointV1Response:
        """
        Runs the use case to get the LLM endpoint with the given name.

        Args:
            user: The owner of the model endpoint.
            model_endpoint_name: The name of the model endpoint.

        Returns:
            A response object that contains the model endpoint.

        Raises:
            ObjectNotFoundException: If a model endpoint with the given name could not be found.
            ObjectNotAuthorizedException: If the owner does not own the model endpoint.
        """
        model_endpoint = await self.llm_model_endpoint_service.get_llm_model_endpoint(
            model_endpoint_name
        )
        if not model_endpoint:
            raise ObjectNotFoundException
        if not self.authz_module.check_access_read_owned_entity(
            user, model_endpoint.record
        ) and not self.authz_module.check_endpoint_public_inference_for_user(
            user, model_endpoint.record
        ):
            raise ObjectNotAuthorizedException
        return _model_endpoint_entity_to_get_llm_model_endpoint_response(model_endpoint)


class DeleteLLMModelEndpointByIdV1UseCase:
    pass


def deepspeed_result_to_tokens(result: Dict[str, Any]) -> List[TokenOutput]:
    tokens = []
    for i in range(len(result["token_probs"]["token_probs"])):
        tokens.append(
            TokenOutput(
                token=result["token_probs"]["tokens"][i],
                log_prob=math.log(result["token_probs"]["token_probs"][i]),
            )
        )
    return tokens


class CompletionSyncV1UseCase:
    """
    Use case for running a prompt completion on an LLM endpoint.
    """

    def __init__(
        self,
        model_endpoint_service: ModelEndpointService,
        llm_model_endpoint_service: LLMModelEndpointService,
    ):
        self.model_endpoint_service = model_endpoint_service
        self.llm_model_endpoint_service = llm_model_endpoint_service
        self.authz_module = LiveAuthorizationModule()

    def model_output_to_completion_output(
        self,
        model_output: Dict[str, Any],
        model_endpoint: ModelEndpoint,
        with_token_probs: Optional[bool],
    ) -> CompletionOutput:
        model_content = _model_endpoint_entity_to_get_llm_model_endpoint_response(model_endpoint)

        if model_content.inference_framework == LLMInferenceFramework.DEEPSPEED:
            completion_token_count = len(model_output["token_probs"]["tokens"])
            tokens = None
            if with_token_probs:
                tokens = deepspeed_result_to_tokens(model_output)
            return CompletionOutput(
                text=model_output["text"],
                num_completion_tokens=completion_token_count,
                tokens=tokens,
            )
        elif model_content.inference_framework == LLMInferenceFramework.TEXT_GENERATION_INFERENCE:
            try:
                tokens = None
                if with_token_probs:
                    tokens = [
                        TokenOutput(token=t["text"], log_prob=t["logprob"])
                        for t in model_output["details"]["tokens"]
                    ]
                return CompletionOutput(
                    text=model_output["generated_text"],
                    # len(model_output["details"]["prefill"]) does not return the correct value reliably
                    num_completion_tokens=model_output["details"]["generated_tokens"],
                    tokens=tokens,
                )
<<<<<<< HEAD
            except Exception:
                logger.exception(f"Error parsing text-generation-inference output {model_output}.")
                if model_output.get("error_type") == "validation":
                    raise InvalidRequestException(model_output.get("error"))  # trigger a 400
                else:
                    raise UpstreamServiceError(
                        status_code=500, content=bytes(model_output["error"])
                    )

=======
            except Exception as e:
                logger.exception(f"Error parsing text-generation-inference output {model_output}")
                raise e
        elif model_content.inference_framework == LLMInferenceFramework.VLLM:
            tokens = None
            if with_token_probs:
                tokens = [
                    TokenOutput(token=model_output["tokens"][index], log_prob=list(t.values())[0])
                    for index, t in enumerate(model_output["log_probs"])
                ]
            return CompletionOutput(
                text=model_output["text"],
                num_completion_tokens=model_output["count_output_tokens"],
                tokens=tokens,
            )
>>>>>>> 72454b73
        else:
            raise EndpointUnsupportedInferenceTypeException(
                f"Unsupported inference framework {model_content.inference_framework}"
            )

    async def execute(
        self, user: User, model_endpoint_name: str, request: CompletionSyncV1Request
    ) -> CompletionSyncV1Response:
        """
        Runs the use case to create a sync inference task.

        Args:
            user: The user who is creating the sync inference task.
            model_endpoint_name: The name of the model endpoint for the task.
            request: The body of the request to forward to the endpoint.

        Returns:
            A response object that contains the status and result of the task.

        Raises:
            ObjectNotFoundException: If a model endpoint with the given name could not be found.
            ObjectNotAuthorizedException: If the owner does not own the model endpoint.
        """

        request_id = str(uuid4())
        add_trace_request_id(request_id)

        model_endpoints = await self.llm_model_endpoint_service.list_llm_model_endpoints(
            owner=user.team_id, name=model_endpoint_name, order_by=None
        )

        if len(model_endpoints) == 0:
            raise ObjectNotFoundException

        if len(model_endpoints) > 1:
            raise ObjectHasInvalidValueException(
                f"Expected 1 LLM model endpoint for model name {model_endpoint_name}, got {len(model_endpoints)}"
            )

        model_endpoint = model_endpoints[0]

        if not self.authz_module.check_access_read_owned_entity(
            user, model_endpoint.record
        ) and not self.authz_module.check_endpoint_public_inference_for_user(
            user, model_endpoint.record
        ):
            raise ObjectNotAuthorizedException

        if (
            model_endpoint.record.endpoint_type is not ModelEndpointType.SYNC
            and model_endpoint.record.endpoint_type is not ModelEndpointType.STREAMING
        ):
            raise EndpointUnsupportedInferenceTypeException(
                f"Endpoint {model_endpoint_name} does not serve sync requests."
            )

        inference_gateway = self.model_endpoint_service.get_sync_model_endpoint_inference_gateway()
        autoscaling_metrics_gateway = (
            self.model_endpoint_service.get_inference_auto_scaling_metrics_gateway()
        )
        await autoscaling_metrics_gateway.emit_inference_autoscaling_metric(
            endpoint_id=model_endpoint.record.id
        )
        endpoint_content = _model_endpoint_entity_to_get_llm_model_endpoint_response(model_endpoint)
        if endpoint_content.inference_framework == LLMInferenceFramework.DEEPSPEED:
            args: Any = {
                "prompts": [request.prompt],
                "token_probs": True,
                "generate_kwargs": {
                    "do_sample": True,
                    "temperature": request.temperature,
                    "max_new_tokens": request.max_new_tokens,
                },
                "serialize_results_as_string": False,
            }
            if request.stop_sequences is not None:
                # Deepspeed models only accepts one stop sequence
                args["stop_sequence"] = request.stop_sequences[0]

            inference_request = SyncEndpointPredictV1Request(
                args=args,
                num_retries=NUM_DOWNSTREAM_REQUEST_RETRIES,
                timeout_seconds=DOWNSTREAM_REQUEST_TIMEOUT_SECONDS,
            )
            predict_result = await inference_gateway.predict(
                topic=model_endpoint.record.destination, predict_request=inference_request
            )

            if predict_result.status == TaskStatus.SUCCESS and predict_result.result is not None:
                return CompletionSyncV1Response(
                    request_id=request_id,
                    output=self.model_output_to_completion_output(
                        predict_result.result["result"][0],
                        model_endpoint,
                        request.return_token_log_probs,
                    ),
                )
            else:
                return CompletionSyncV1Response(
                    request_id=request_id,
                    output=None,
                )
        elif (
            endpoint_content.inference_framework == LLMInferenceFramework.TEXT_GENERATION_INFERENCE
        ):
            tgi_args: Any = {
                "inputs": request.prompt,
                "parameters": {
                    "max_new_tokens": request.max_new_tokens,
                    "decoder_input_details": True,
                },
            }
            if request.stop_sequences is not None:
                tgi_args["parameters"]["stop"] = request.stop_sequences
            if request.temperature > 0:
                tgi_args["parameters"]["temperature"] = request.temperature
                tgi_args["parameters"]["do_sample"] = True

            inference_request = SyncEndpointPredictV1Request(
                args=tgi_args,
                num_retries=NUM_DOWNSTREAM_REQUEST_RETRIES,
                timeout_seconds=DOWNSTREAM_REQUEST_TIMEOUT_SECONDS,
            )
            predict_result = await inference_gateway.predict(
                topic=model_endpoint.record.destination, predict_request=inference_request
            )

            if predict_result.status != TaskStatus.SUCCESS or predict_result.result is None:
                return CompletionSyncV1Response(
                    request_id=request_id,
                    output=None,
                )

            output = json.loads(predict_result.result["result"])

            return CompletionSyncV1Response(
                request_id=request_id,
                output=self.model_output_to_completion_output(
                    output, model_endpoint, request.return_token_log_probs
                ),
            )
        elif endpoint_content.inference_framework == LLMInferenceFramework.VLLM:
            vllm_args: Any = {
                "prompt": request.prompt,
                "max_tokens": request.max_new_tokens,
            }
            if request.stop_sequences is not None:
                vllm_args["stop"] = request.stop_sequences
            vllm_args["temperature"] = request.temperature
            if request.return_token_log_probs:
                vllm_args["logprobs"] = 1

            inference_request = SyncEndpointPredictV1Request(
                args=vllm_args,
                num_retries=NUM_DOWNSTREAM_REQUEST_RETRIES,
                timeout_seconds=DOWNSTREAM_REQUEST_TIMEOUT_SECONDS,
            )
            predict_result = await inference_gateway.predict(
                topic=model_endpoint.record.destination, predict_request=inference_request
            )

            if predict_result.status != TaskStatus.SUCCESS or predict_result.result is None:
                return CompletionSyncV1Response(
                    request_id=request_id,
                    output=None,
                )

            output = json.loads(predict_result.result["result"])
            return CompletionSyncV1Response(
                request_id=request_id,
                output=self.model_output_to_completion_output(
                    output, model_endpoint, request.return_token_log_probs
                ),
            )
        else:
            raise EndpointUnsupportedInferenceTypeException(
                f"Unsupported inference framework {endpoint_content.inference_framework}"
            )


class CompletionStreamV1UseCase:
    """
    Use case for running a stream prompt completion on an LLM endpoint.
    """

    def __init__(
        self,
        model_endpoint_service: ModelEndpointService,
        llm_model_endpoint_service: LLMModelEndpointService,
    ):
        self.model_endpoint_service = model_endpoint_service
        self.llm_model_endpoint_service = llm_model_endpoint_service
        self.authz_module = LiveAuthorizationModule()

    async def execute(
        self, user: User, model_endpoint_name: str, request: CompletionStreamV1Request
    ) -> AsyncIterable[CompletionStreamV1Response]:
        """
        Runs the use case to create a stream inference task.

        Args:
            user: The user who is creating the stream inference task.
            model_endpoint_name: The name of the model endpoint for the task.
            request: The body of the request to forward to the endpoint.

        Returns:
            A response object that contains the status and result of the task.

        Raises:
            ObjectNotFoundException: If a model endpoint with the given name could not be found.
            ObjectNotAuthorizedException: If the owner does not own the model endpoint.
        """

        request_id = str(uuid4())
        add_trace_request_id(request_id)
        model_endpoints = await self.llm_model_endpoint_service.list_llm_model_endpoints(
            owner=user.team_id, name=model_endpoint_name, order_by=None
        )

        if len(model_endpoints) == 0:
            raise ObjectNotFoundException

        if len(model_endpoints) > 1:
            raise ObjectHasInvalidValueException(
                f"Expected 1 LLM model endpoint for model name {model_endpoint_name}, got {len(model_endpoints)}"
            )

        model_endpoint = model_endpoints[0]

        if not self.authz_module.check_access_read_owned_entity(
            user, model_endpoint.record
        ) and not self.authz_module.check_endpoint_public_inference_for_user(
            user, model_endpoint.record
        ):
            raise ObjectNotAuthorizedException

        if model_endpoint.record.endpoint_type != ModelEndpointType.STREAMING:
            raise EndpointUnsupportedInferenceTypeException(
                f"Endpoint {model_endpoint_name} is not a streaming endpoint."
            )

        inference_gateway = (
            self.model_endpoint_service.get_streaming_model_endpoint_inference_gateway()
        )
        autoscaling_metrics_gateway = (
            self.model_endpoint_service.get_inference_auto_scaling_metrics_gateway()
        )
        await autoscaling_metrics_gateway.emit_inference_autoscaling_metric(
            endpoint_id=model_endpoint.record.id
        )

        model_content = _model_endpoint_entity_to_get_llm_model_endpoint_response(model_endpoint)

        args: Any = None
        if model_content.inference_framework == LLMInferenceFramework.DEEPSPEED:
            args = {
                "prompts": [request.prompt],
                "token_probs": True,
                "generate_kwargs": {
                    "do_sample": True,
                    "temperature": request.temperature,
                    "max_new_tokens": request.max_new_tokens,
                },
                "serialize_results_as_string": False,
            }
            if request.stop_sequences is not None:
                # Deepspeed models only accepts one stop sequence
                args["stop_sequence"] = request.stop_sequences[0]
        elif model_content.inference_framework == LLMInferenceFramework.TEXT_GENERATION_INFERENCE:
            args = {
                "inputs": request.prompt,
                "parameters": {
                    "max_new_tokens": request.max_new_tokens,
                },
            }
            if request.stop_sequences is not None:
                args["parameters"]["stop"] = request.stop_sequences
            if request.temperature > 0:
                args["parameters"]["temperature"] = request.temperature
                args["parameters"]["do_sample"] = True
        elif model_content.inference_framework == LLMInferenceFramework.VLLM:
            args = {
                "prompt": request.prompt,
                "max_tokens": request.max_new_tokens,
            }
            if request.stop_sequences is not None:
                args["stop"] = request.stop_sequences
            args["temperature"] = request.temperature
            if request.return_token_log_probs:
                args["logprobs"] = 1
            args["stream"] = True

        inference_request = SyncEndpointPredictV1Request(
            args=args,
            num_retries=NUM_DOWNSTREAM_REQUEST_RETRIES,
            timeout_seconds=DOWNSTREAM_REQUEST_TIMEOUT_SECONDS,
        )
        predict_result = inference_gateway.streaming_predict(
            topic=model_endpoint.record.destination, predict_request=inference_request
        )

        num_completion_tokens = 0
        async for res in predict_result:
            result = res.result
            if model_content.inference_framework == LLMInferenceFramework.DEEPSPEED:
                if res.status == TaskStatus.SUCCESS and result is not None:
                    if "token" in result["result"]:
                        yield CompletionStreamV1Response(
                            request_id=request_id,
                            output=CompletionStreamOutput(
                                text=result["result"]["token"],
                                finished=False,
                                num_completion_tokens=None,
                            ),
                        )
                    else:
                        completion_token_count = len(
                            result["result"]["response"][0]["token_probs"]["tokens"]
                        )
                        yield CompletionStreamV1Response(
                            request_id=request_id,
                            output=CompletionStreamOutput(
                                text=result["result"]["response"][0]["text"],
                                finished=True,
                                num_completion_tokens=completion_token_count,
                            ),
                        )
                else:
                    yield CompletionStreamV1Response(
                        request_id=request_id,
                        output=None,
                    )
            elif (
                model_content.inference_framework == LLMInferenceFramework.TEXT_GENERATION_INFERENCE
            ):
                if res.status == TaskStatus.SUCCESS and result is not None:
                    if result["result"].get("generated_text") is not None:
                        finished = True
                    else:
                        finished = False

                    num_completion_tokens += 1

                    token = None
                    if request.return_token_log_probs:
                        token = TokenOutput(
                            token=result["result"]["token"]["text"],
                            log_prob=result["result"]["token"]["logprob"],
                        )
                    try:
                        yield CompletionStreamV1Response(
                            request_id=request_id,
                            output=CompletionStreamOutput(
                                text=result["result"]["token"]["text"],
                                finished=finished,
                                num_completion_tokens=num_completion_tokens,
                                token=token,
                            ),
                        )
                    except Exception:
                        logger.exception(
                            f"Error parsing text-generation-inference output. Result: {result['result']}"
                        )
                        if result["result"].get("error_type") == "validation":
                            raise InvalidRequestException(
                                result["result"].get("error")
                            )  # trigger a 400
                        else:
                            raise UpstreamServiceError(
                                status_code=500, content=result.get("error")
                            )  # also change llms_v1.py that will return a 500 HTTPException so user can retry

                else:
                    yield CompletionStreamV1Response(
                        request_id=request_id,
                        output=None,
                    )
            elif model_content.inference_framework == LLMInferenceFramework.VLLM:
                if res.status == TaskStatus.SUCCESS and result is not None:
                    token = None
                    if request.return_token_log_probs:
                        token = TokenOutput(
                            token=result["result"]["text"],
                            log_prob=list(result["result"]["log_probs"].values())[0],
                        )
                    yield CompletionStreamV1Response(
                        request_id=request_id,
                        output=CompletionStreamOutput(
                            text=result["result"]["text"],
                            finished=result["result"]["finished"],
                            num_completion_tokens=result["result"]["count_output_tokens"],
                            token=token,
                        ),
                    )
                else:
                    yield CompletionStreamV1Response(
                        request_id=request_id,
                        output=None,
                    )
            else:
                raise EndpointUnsupportedInferenceTypeException(
                    f"Unsupported inference framework {model_content.inference_framework}"
                )


class ModelDownloadV1UseCase:
    def __init__(
        self,
        filesystem_gateway: FilesystemGateway,
        model_endpoint_service: ModelEndpointService,
        llm_artifact_gateway: LLMArtifactGateway,
    ):
        self.filesystem_gateway = filesystem_gateway
        self.model_endpoint_service = model_endpoint_service
        self.llm_artifact_gateway = llm_artifact_gateway

    async def execute(self, user: User, request: ModelDownloadRequest) -> ModelDownloadResponse:
        model_endpoints = await self.model_endpoint_service.list_model_endpoints(
            owner=user.team_id, name=request.model_name, order_by=None
        )
        if len(model_endpoints) == 0:
            raise ObjectNotFoundException

        if len(model_endpoints) > 1:
            raise ObjectHasInvalidValueException(
                f"Expected 1 LLM model endpoint for model name {request.model_name}, got {len(model_endpoints)}"
            )
        model_files = self.llm_artifact_gateway.get_model_weights_urls(
            user.team_id, request.model_name
        )
        urls = {}
        for model_file in model_files:
            # don't want to make s3 bucket full keys public, so trim to just keep file name
            public_file_name = model_file.rsplit("/", 1)[-1]
            urls[public_file_name] = self.filesystem_gateway.generate_signed_url(model_file)
        return ModelDownloadResponse(urls=urls)<|MERGE_RESOLUTION|>--- conflicted
+++ resolved
@@ -743,7 +743,6 @@
                     num_completion_tokens=model_output["details"]["generated_tokens"],
                     tokens=tokens,
                 )
-<<<<<<< HEAD
             except Exception:
                 logger.exception(f"Error parsing text-generation-inference output {model_output}.")
                 if model_output.get("error_type") == "validation":
@@ -753,10 +752,6 @@
                         status_code=500, content=bytes(model_output["error"])
                     )
 
-=======
-            except Exception as e:
-                logger.exception(f"Error parsing text-generation-inference output {model_output}")
-                raise e
         elif model_content.inference_framework == LLMInferenceFramework.VLLM:
             tokens = None
             if with_token_probs:
@@ -769,7 +764,6 @@
                 num_completion_tokens=model_output["count_output_tokens"],
                 tokens=tokens,
             )
->>>>>>> 72454b73
         else:
             raise EndpointUnsupportedInferenceTypeException(
                 f"Unsupported inference framework {model_content.inference_framework}"
