--- conflicted
+++ resolved
@@ -314,9 +314,13 @@
 
 
 def validate_checkpoint_path_uri(checkpoint_path: str) -> None:
-    if not checkpoint_path.startswith("s3://"):
+    if (
+        not checkpoint_path.startswith("s3://")
+        and not checkpoint_path.startswith("azure://")
+        and "blob.core.windows.net" not in checkpoint_path
+    ):
         raise ObjectHasInvalidValueException(
-            f"Only S3 paths are supported. Given checkpoint path: {checkpoint_path}."
+            f"Only S3 and Azure Blob Storage paths are supported. Given checkpoint path: {checkpoint_path}."
         )
     if checkpoint_path.endswith(".tar"):
         raise ObjectHasInvalidValueException(
@@ -446,22 +450,16 @@
             raise ObjectNotFoundException(f"Model bundle {bundle_id} was not found after creation.")
         return model_bundle
 
-    def load_model_weights_sub_commands(
-        self, framework, framework_image_tag, checkpoint_path, final_weights_folder
+    async def create_text_generation_inference_bundle(
+        self,
+        user: User,
+        model_name: str,
+        framework_image_tag: str,
+        endpoint_unique_name: str,
+        num_shards: int,
+        quantize: Optional[Quantization],
+        checkpoint_path: Optional[str],
     ):
-<<<<<<< HEAD
-        if checkpoint_path.startswith("s3://"):
-            return self.load_model_weights_sub_commands_s3(
-                framework, framework_image_tag, checkpoint_path, final_weights_folder
-            )
-        elif checkpoint_path.startswith("azure://") or "blob.core.windows.net" in checkpoint_path:
-            return self.load_model_weights_sub_commands_abs(
-                framework, framework_image_tag, checkpoint_path, final_weights_folder
-            )
-        else:
-            raise ObjectHasInvalidValueException(
-                f"Only S3 and Azure Blob Storage paths are supported. Given checkpoint path: {checkpoint_path}."
-=======
         command = []
 
         # TGI requires max_input_length < max_total_tokens
@@ -520,7 +518,23 @@
                 # Skip auth check because llm create endpoint is called as the user itself,
                 # but the user isn't directly making the action. It should come from the fine tune
                 # job.
->>>>>>> 80e5276f
+            )
+        ).model_bundle_id
+
+    def load_model_weights_sub_commands(
+        self, framework, framework_image_tag, checkpoint_path, final_weights_folder
+    ):
+        if checkpoint_path.startswith("s3://"):
+            return self.load_model_weights_sub_commands_s3(
+                framework, framework_image_tag, checkpoint_path, final_weights_folder
+            )
+        elif checkpoint_path.startswith("azure://") or "blob.core.windows.net" in checkpoint_path:
+            return self.load_model_weights_sub_commands_abs(
+                framework, framework_image_tag, checkpoint_path, final_weights_folder
+            )
+        else:
+            raise ObjectHasInvalidValueException(
+                f"Only S3 and Azure Blob Storage paths are supported. Given checkpoint path: {checkpoint_path}."
             )
 
     def load_model_weights_sub_commands_s3(
@@ -575,13 +589,8 @@
                 ]
             )
         else:
-            # Let's check whether to exclude "*.safetensors" or "*.bin" files
-            checkpoint_files = self.llm_artifact_gateway.list_files(checkpoint_path)
-            model_files = [f for f in checkpoint_files if "model" in f]
-
-            include_str = _include_safetensors_bin_or_pt(model_files)
             file_selection_str = (
-                f'--include-pattern "*.model;*.json;{include_str}" --exclude-pattern "optimizer*"'
+                '--include-pattern "*.model;*.json;*.safetensors" --exclude-pattern "optimizer*"'
             )
             subcommands.append(
                 f"azcopy copy --recursive {file_selection_str} {os.path.join(checkpoint_path, '*')} {final_weights_folder}"
@@ -600,43 +609,21 @@
         See llm-engine/model-engine/model_engine_server/inference/tensorrt-llm/triton_model_repo/tensorrt_llm/config.pbtxt
         and llm-engine/model-engine/model_engine_server/inference/tensorrt-llm/triton_model_repo/postprocessing/config.pbtxt
         """
-<<<<<<< HEAD
-        subcommands = []
-
-        base_path = checkpoint_path.split("/")[-1]
-
-        if base_path.endswith(".tar"):
-            raise ObjectHasInvalidValueException(
-                "Checkpoint for TensorRT-LLM models must be a folder, not a tar file."
-            )
+        if checkpoint_path.startswith("s3://"):
+            subcommands = [
+                f"./s5cmd --numworkers 512 cp --concurrency 50 {os.path.join(checkpoint_path, '*')} ./"
+            ]
         else:
-            if checkpoint_path.startswith("s3://"):
-                subcommands.append(
-                    f"./s5cmd --numworkers 512 cp --concurrency 50 {os.path.join(checkpoint_path, '*')} ./"
-                )
-            elif (
-                checkpoint_path.startswith("azure://") or "blob.core.windows.net" in checkpoint_path
-            ):
-                subcommands.extend(
-                    [
-                        "pushd /",
-                        "wget https://aka.ms/downloadazcopy-v10-linux",
-                        "tar -xf downloadazcopy-v10-linux",
-                        'export PATH="$PATH:/azcopy_linux_amd64_10.23.0"',
-                        "popd",
-                        f"azcopy copy --recursive {os.path.join(checkpoint_path, '*')} ./",
-                    ]
-                )
-            else:
-                raise ObjectHasInvalidValueException(
-                    f"Only S3 and Azure Blob Storage paths are supported. Given checkpoint path: {checkpoint_path}."
-                )
-
-=======
-        subcommands = [
-            f"./s5cmd --numworkers 512 cp --concurrency 50 {os.path.join(checkpoint_path, '*')} ./"
-        ]
->>>>>>> 80e5276f
+            subcommands.extend(
+                [
+                    "pushd /",
+                    "wget https://aka.ms/downloadazcopy-v10-linux",
+                    "tar -xf downloadazcopy-v10-linux",
+                    'export PATH="$PATH:/azcopy_linux_amd64_10.23.0"',
+                    "popd",
+                    f"azcopy copy --recursive {os.path.join(checkpoint_path, '*')} ./",
+                ]
+            )
         return subcommands
 
     async def create_deepspeed_bundle(
@@ -718,77 +705,6 @@
                 )
             ).model_bundle_id
 
-    async def create_text_generation_inference_bundle(
-        self,
-        user: User,
-        model_name: str,
-        framework_image_tag: str,
-        endpoint_unique_name: str,
-        num_shards: int,
-        quantize: Optional[Quantization],
-        checkpoint_path: Optional[str],
-    ):
-        command = []
-
-        # TGI requires max_input_length < max_total_tokens
-        max_input_length = 1024
-        max_total_tokens = 2048
-        if "llama-2" in model_name:
-            max_input_length = 4095
-            max_total_tokens = 4096
-
-        subcommands = []
-        if checkpoint_path is not None:
-            final_weights_folder = "model_files"
-            subcommands += self.load_model_weights_sub_commands(
-                LLMInferenceFramework.TEXT_GENERATION_INFERENCE,
-                framework_image_tag,
-                checkpoint_path,
-                final_weights_folder,
-            )
-        else:
-            final_weights_folder = SUPPORTED_MODELS_INFO[model_name].hf_repo
-
-        subcommands.append(
-            f"text-generation-launcher --hostname :: --model-id {final_weights_folder}  --num-shard {num_shards} --port 5005 --max-input-length {max_input_length} --max-total-tokens {max_total_tokens}"
-        )
-
-        if quantize:
-            subcommands[-1] = subcommands[-1] + f" --quantize {quantize}"
-        command = [
-            "/bin/bash",
-            "-c",
-            ";".join(subcommands),
-        ]
-
-        return (
-            await self.create_model_bundle_use_case.execute(
-                user,
-                CreateModelBundleV2Request(
-                    name=endpoint_unique_name,
-                    schema_location="TBA",
-                    flavor=StreamingEnhancedRunnableImageFlavor(
-                        flavor=ModelBundleFlavorType.STREAMING_ENHANCED_RUNNABLE_IMAGE,
-                        repository=hmi_config.tgi_repository,
-                        tag=framework_image_tag,
-                        command=command,
-                        streaming_command=command,
-                        protocol="http",
-                        readiness_initial_delay_seconds=10,
-                        healthcheck_route="/health",
-                        predict_route="/generate",
-                        streaming_predict_route="/generate_stream",
-                        env={},
-                    ),
-                    metadata={},
-                ),
-                do_auth_check=False,
-                # Skip auth check because llm create endpoint is called as the user itself,
-                # but the user isn't directly making the action. It should come from the fine tune
-                # job.
-            )
-        ).model_bundle_id
-
     async def create_vllm_bundle(
         self,
         user: User,
@@ -801,23 +717,6 @@
     ):
         command = []
         subcommands = []
-<<<<<<< HEAD
-        if checkpoint_path is not None:
-            # added as workaround since transformers doesn't support mistral yet, vllm expects "mistral" in model weights folder
-            if "mistral" in model_name:
-                final_weights_folder = "mistral_files"
-            else:
-                final_weights_folder = "model_files"
-            subcommands += self.load_model_weights_sub_commands(
-                LLMInferenceFramework.VLLM,
-                framework_image_tag,
-                checkpoint_path,
-                final_weights_folder,
-            )
-        else:
-            final_weights_folder = SUPPORTED_MODELS_INFO[model_name].hf_repo
-=======
->>>>>>> 80e5276f
 
         checkpoint_path = get_checkpoint_path(model_name, checkpoint_path)
         # added as workaround since transformers doesn't support mistral yet, vllm expects "mistral" in model weights folder
@@ -905,18 +804,6 @@
             max_req_total_len = 4096
 
         subcommands = []
-<<<<<<< HEAD
-        if checkpoint_path is not None:
-            final_weights_folder = "model_files"
-            subcommands += self.load_model_weights_sub_commands(
-                LLMInferenceFramework.LIGHTLLM,
-                framework_image_tag,
-                checkpoint_path,
-                final_weights_folder,
-            )
-        else:
-            final_weights_folder = SUPPORTED_MODELS_INFO[model_name].hf_repo
-=======
 
         checkpoint_path = get_checkpoint_path(model_name, checkpoint_path)
         final_weights_folder = "model_files"
@@ -926,7 +813,6 @@
             checkpoint_path,
             final_weights_folder,
         )
->>>>>>> 80e5276f
 
         subcommands.append(
             f"python -m lightllm.server.api_server --model_dir {final_weights_folder} --port 5005 --tp {num_shards} --max_total_token_num {max_total_token_num} --max_req_input_len {max_req_input_len} --max_req_total_len {max_req_total_len} --tokenizer_mode auto"
@@ -977,16 +863,8 @@
         command = []
 
         subcommands = []
-<<<<<<< HEAD
-        if checkpoint_path is not None:
-            subcommands += self.load_model_files_sub_commands_trt_llm(
-                checkpoint_path,
-            )
-        else:
-=======
 
         if not checkpoint_path:
->>>>>>> 80e5276f
             raise ObjectHasInvalidValueException(
                 "Checkpoint must be provided for TensorRT-LLM models."
             )
