"""
TODO figure out how to do: (or if we want to do it)
List model endpoint history: GET model-endpoints/<endpoint id>/history
Read model endpoint creation logs: GET model-endpoints/<endpoint id>/creation-logs
"""

import json
import math
import os
from dataclasses import asdict
from typing import Any, AsyncIterable, Dict, List, Optional, Union
from uuid import uuid4

from model_engine_server.common.config import hmi_config
from model_engine_server.common.dtos.llms import (
    CompletionOutput,
    CompletionStreamOutput,
    CompletionStreamV1Request,
    CompletionStreamV1Response,
    CompletionSyncV1Request,
    CompletionSyncV1Response,
    CreateLLMModelEndpointV1Request,
    CreateLLMModelEndpointV1Response,
    DeleteLLMEndpointResponse,
    GetLLMModelEndpointV1Response,
    ListLLMModelEndpointsV1Response,
    ModelDownloadRequest,
    ModelDownloadResponse,
    TokenOutput,
)
from model_engine_server.common.dtos.model_bundles import CreateModelBundleV2Request
from model_engine_server.common.dtos.model_endpoints import ModelEndpointOrderBy
from model_engine_server.common.dtos.tasks import SyncEndpointPredictV1Request, TaskStatus
from model_engine_server.common.resource_limits import validate_resource_requests
from model_engine_server.core.auth.authentication_repository import User
from model_engine_server.core.loggers import logger_name, make_logger
from model_engine_server.domain.entities import (
    LLMInferenceFramework,
    LLMMetadata,
    LLMSource,
    ModelBundle,
    ModelBundleFlavorType,
    ModelEndpoint,
    ModelEndpointType,
    Quantization,
    RunnableImageFlavor,
    StreamingEnhancedRunnableImageFlavor,
)
from model_engine_server.domain.exceptions import (
    EndpointLabelsException,
    EndpointUnsupportedInferenceTypeException,
    InvalidInferenceFrameworkImageTagException,
    InvalidRequestException,
    ObjectHasInvalidValueException,
    ObjectNotAuthorizedException,
    ObjectNotFoundException,
    UpstreamServiceError,
)
from model_engine_server.domain.gateways.llm_artifact_gateway import LLMArtifactGateway
from model_engine_server.domain.repositories import ModelBundleRepository
from model_engine_server.domain.services import LLMModelEndpointService, ModelEndpointService
from model_engine_server.infra.gateways.filesystem_gateway import FilesystemGateway

from ...common.datadog_utils import add_trace_request_id
from ..authorization.live_authorization_module import LiveAuthorizationModule
from .model_bundle_use_cases import CreateModelBundleV2UseCase
from .model_endpoint_use_cases import (
    _handle_post_inference_hooks,
    model_endpoint_entity_to_get_model_endpoint_response,
    validate_billing_tags,
    validate_deployment_resources,
    validate_labels,
    validate_post_inference_hooks,
)

logger = make_logger(logger_name())

_VALID_FRAMEWORK_IMAGE_TAGS = {
    # setting this to empty for now since no one uses deepspeed
    LLMInferenceFramework.DEEPSPEED: [],
    LLMInferenceFramework.TEXT_GENERATION_INFERENCE: [
        "0.9.4.1",
        "0.9.4",
        "0.9.3-launch_s3",
        "0.9.3",
        "0.9.1-launch_s3",
        "0.9.1",
        "ipv6",
        "ipv6-0",
        "0.8",
    ],
    LLMInferenceFramework.VLLM: [
        "0.2.1.post1",
        "0.2.1",
        "0.2.0",
        "0.1.7-awq",
        "0.1.5",
        "0.1.7",
        "0.1.3.10",
        "0.1.3.9",
        "0.1.3.8",
        "0.1.3.7",
        "0.1.3.6",
        "0.1.3.5",
        "0.1.3.4",
        "0.1.3.3",
        "0.1.3.2",
        "0.1.3.1",
        "0.1.3",
    ],
    LLMInferenceFramework.LIGHTLLM: [
        "0.0.9",
        "0.0.8",
        "0.0.7",
        "0.0.6",
        "0.0.5",
        "0.0.4",
        "0.0.3",
        "0.0.2",
        "0.0.1",
    ],
}

_SUPPORTED_MODEL_NAMES = {
    LLMInferenceFramework.DEEPSPEED: {
        "mpt-7b": "mosaicml/mpt-7b",
        "mpt-7b-instruct": "mosaicml/mpt-7b-instruct",
        "gpt-j-6b": "EleutherAI/gpt-j-6b",
        "gpt-j-6b-zh-en": "EleutherAI/gpt-j-6b",
        "gpt4all-j": "nomic-ai/gpt4all-j",
        "dolly-v2-12b": "databricks/dolly-v2-12b",
        "stablelm-tuned-7b": "StabilityAI/stablelm-tuned-alpha-7b",
        "flan-t5-xxl": "google/flan-t5-xxl",
        "llama-7b": "decapoda-research/llama-7b-hf",
        "vicuna-13b": "eachadea/vicuna-13b-1.1",
    },
    LLMInferenceFramework.TEXT_GENERATION_INFERENCE: {
        "mpt-7b": "mosaicml/mpt-7b",
        "mpt-7b-instruct": "mosaicml/mpt-7b-instruct",
        "flan-t5-xxl": "google/flan-t5-xxl",
        "llama-7b": "decapoda-research/llama-7b-hf",
        "llama-2-7b": "meta-llama/Llama-2-7b-hf",
        "llama-2-7b-chat": "meta-llama/Llama-2-7b-chat-hf",
        "llama-2-13b": "meta-llama/Llama-2-13b-hf",
        "llama-2-13b-chat": "meta-llama/Llama-2-13b-chat-hf",
        "llama-2-70b": "meta-llama/Llama-2-70b-hf",
        "llama-2-70b-chat": "meta-llama/Llama-2-70b-chat-hf",
        "falcon-7b": "tiiuae/falcon-7b",
        "falcon-7b-instruct": "tiiuae/falcon-7b-instruct",
        "falcon-40b": "tiiuae/falcon-40b",
        "falcon-40b-instruct": "tiiuae/falcon-40b-instruct",
        "code-llama-7b": "codellama/CodeLlama-7b-hf",
        "code-llama-13b": "codellama/CodeLlama-13b-hf",
        "code-llama-34b": "codellama/CodeLlama-34b-hf",
    },
    LLMInferenceFramework.VLLM: {
        "mpt-7b": "mosaicml/mpt-7b",
        "mpt-7b-instruct": "mosaicml/mpt-7b-instruct",
        "llama-7b": "decapoda-research/llama-7b-hf",
        "llama-2-7b": "meta-llama/Llama-2-7b-hf",
        "llama-2-7b-chat": "meta-llama/Llama-2-7b-chat-hf",
        "llama-2-13b": "meta-llama/Llama-2-13b-hf",
        "llama-2-13b-chat": "meta-llama/Llama-2-13b-chat-hf",
        "llama-2-70b": "meta-llama/Llama-2-70b-hf",
        "llama-2-70b-chat": "meta-llama/Llama-2-70b-chat-hf",
        "falcon-7b": "tiiuae/falcon-7b",
        "falcon-7b-instruct": "tiiuae/falcon-7b-instruct",
        "falcon-40b": "tiiuae/falcon-40b",
        "falcon-40b-instruct": "tiiuae/falcon-40b-instruct",
        "mistral-7b": "mistralai/Mistral-7B-v0.1",
        "mistral-7b-instruct": "mistralai/Mistral-7B-Instruct-v0.1",
        "falcon-180b": "tiiuae/falcon-180B",
        "falcon-180b-chat": "tiiuae/falcon-180B-chat",
        "code-llama-7b": "codellama/CodeLlama-7b-hf",
        "code-llama-13b": "codellama/CodeLlama-13b-hf",
        "code-llama-34b": "codellama/CodeLlama-34b-hf",
        "mammoth-coder-llama-2-7b": "TIGER-Lab/MAmmoTH-Coder-7B",
        "mammoth-coder-llama-2-13b": "TIGER-Lab/MAmmoTH-Coder-13B",
        "mammoth-coder-llama-2-34b": "TIGER-Lab/MAmmoTH-Coder-34B",
    },
    LLMInferenceFramework.LIGHTLLM: {
        "llama-7b": "decapoda-research/llama-7b-hf",
        "llama-2-7b": "meta-llama/Llama-2-7b-hf",
        "llama-2-7b-chat": "meta-llama/Llama-2-7b-chat-hf",
        "llama-2-13b": "meta-llama/Llama-2-13b-hf",
        "llama-2-13b-chat": "meta-llama/Llama-2-13b-chat-hf",
        "llama-2-70b": "meta-llama/Llama-2-70b-hf",
        "llama-2-70b-chat": "meta-llama/Llama-2-70b-chat-hf",
    },
}

<<<<<<< HEAD
=======
_SUPPORTED_QUANTIZATIONS: Dict[LLMInferenceFramework, List[Quantization]] = {
    LLMInferenceFramework.DEEPSPEED: [],
    LLMInferenceFramework.TEXT_GENERATION_INFERENCE: [Quantization.BITSANDBYTES],
    LLMInferenceFramework.VLLM: [Quantization.AWQ],
    LLMInferenceFramework.LIGHTLLM: [],
}

# We need a dict where if we need to override we can
# NOTE: These are in *descending* order of priority. e.g. if you see 'mammoth-coder'
# you'll use that override and not listen to the 'llama-2' override
_VLLM_MODEL_LENGTH_OVERRIDES: Dict[str, Dict[str, Optional[int]]] = {
    "mammoth-coder": {"max_model_len": 16384, "max_num_batched_tokens": 16384},
    # Based on config here: https://huggingface.co/TIGER-Lab/MAmmoTH-Coder-7B/blob/main/config.json#L12
    # Can also see 13B, 34B there too
    "code-llama": {"max_model_len": 16384, "max_num_batched_tokens": 16384},
    # Based on config here: https://huggingface.co/codellama/CodeLlama-7b-hf/blob/main/config.json#L12
    # Can also see 13B, 34B there too
    "llama-2": {"max_model_len": None, "max_num_batched_tokens": 4096},
    "mistral": {"max_model_len": 8000, "max_num_batched_tokens": 8000},
}

>>>>>>> 0b8a817f

NUM_DOWNSTREAM_REQUEST_RETRIES = 80  # has to be high enough so that the retries take the 5 minutes
DOWNSTREAM_REQUEST_TIMEOUT_SECONDS = 5 * 60  # 5 minutes


def _exclude_safetensors_or_bin(model_files: List[str]) -> Optional[str]:
    """
    This function is used to determine whether to exclude "*.safetensors" or "*.bin" files
    based on which file type is present more often in the checkpoint folder. The less
    frequently present file type is excluded.
    If both files are equally present, no exclusion string is returned.
    """
    exclude_str = None
    if len([f for f in model_files if f.endswith(".safetensors")]) > len(
        [f for f in model_files if f.endswith(".bin")]
    ):
        exclude_str = "*.bin"
    elif len([f for f in model_files if f.endswith(".safetensors")]) < len(
        [f for f in model_files if f.endswith(".bin")]
    ):
        exclude_str = "*.safetensors"
    return exclude_str


def _model_endpoint_entity_to_get_llm_model_endpoint_response(
    model_endpoint: ModelEndpoint,
) -> GetLLMModelEndpointV1Response:
    if model_endpoint.record.metadata is None or "_llm" not in model_endpoint.record.metadata:
        raise ObjectHasInvalidValueException(
            f"Can't translate model entity to response, endpoint {model_endpoint.record.id} does not have LLM metadata."
        )
    llm_metadata = model_endpoint.record.metadata.get("_llm", {})
    response = GetLLMModelEndpointV1Response(
        id=model_endpoint.record.id,
        name=model_endpoint.record.name,
        model_name=llm_metadata["model_name"],
        source=llm_metadata["source"],
        status=model_endpoint.record.status,
        inference_framework=llm_metadata["inference_framework"],
        inference_framework_image_tag=llm_metadata["inference_framework_image_tag"],
        num_shards=llm_metadata["num_shards"],
        quantize=llm_metadata.get("quantize"),
        spec=model_endpoint_entity_to_get_model_endpoint_response(model_endpoint),
    )
    return response


def validate_model_name(model_name: str, inference_framework: LLMInferenceFramework) -> None:
    if model_name not in _SUPPORTED_MODEL_NAMES[inference_framework]:
        raise ObjectHasInvalidValueException(
            f"Model name {model_name} is not supported for inference framework {inference_framework}."
        )


def validate_num_shards(
    num_shards: int, inference_framework: LLMInferenceFramework, gpus: int
) -> None:
    if inference_framework == LLMInferenceFramework.DEEPSPEED:
        if num_shards <= 1:
            raise ObjectHasInvalidValueException("DeepSpeed requires more than 1 GPU.")
        if num_shards != gpus:
            raise ObjectHasInvalidValueException(
                f"DeepSpeed requires num shard {num_shards} to be the same as number of GPUs {gpus}."
            )


class CreateLLMModelEndpointV1UseCase:
    def __init__(
        self,
        create_model_bundle_use_case: CreateModelBundleV2UseCase,
        model_bundle_repository: ModelBundleRepository,
        model_endpoint_service: ModelEndpointService,
        llm_artifact_gateway: LLMArtifactGateway,
    ):
        self.authz_module = LiveAuthorizationModule()
        self.create_model_bundle_use_case = create_model_bundle_use_case
        self.model_bundle_repository = model_bundle_repository
        self.model_endpoint_service = model_endpoint_service
        self.llm_artifact_gateway = llm_artifact_gateway

    async def create_model_bundle(
        self,
        user: User,
        endpoint_name: str,
        model_name: str,
        source: LLMSource,
        framework: LLMInferenceFramework,
        framework_image_tag: str,
        endpoint_type: ModelEndpointType,
        num_shards: int,
        quantize: Optional[Quantization],
        checkpoint_path: Optional[str],
    ) -> ModelBundle:
        if source == LLMSource.HUGGING_FACE:
            # validate the image tag / framework pair
            if framework != LLMInferenceFramework.DEEPSPEED and framework_image_tag not in _VALID_FRAMEWORK_IMAGE_TAGS[framework]:  # type: ignore
                raise InvalidInferenceFrameworkImageTagException(
                    f"Valid image tags for framework {framework} are {_VALID_FRAMEWORK_IMAGE_TAGS[framework]}"
                )

            if framework == LLMInferenceFramework.DEEPSPEED:
                bundle_id = await self.create_deepspeed_bundle(
                    user,
                    model_name,
                    framework_image_tag,
                    endpoint_type,
                    endpoint_name,
                )
            elif framework == LLMInferenceFramework.TEXT_GENERATION_INFERENCE:
                bundle_id = await self.create_text_generation_inference_bundle(
                    user,
                    model_name,
                    framework_image_tag,
                    endpoint_name,
                    num_shards,
                    quantize,
                    checkpoint_path,
                )
            elif framework == LLMInferenceFramework.VLLM:
                bundle_id = await self.create_vllm_bundle(
                    user,
                    model_name,
                    framework_image_tag,
                    endpoint_name,
                    num_shards,
                    quantize,
                    checkpoint_path,
                )
            elif framework == LLMInferenceFramework.LIGHTLLM:
                bundle_id = await self.create_lightllm_bundle(
                    user,
                    model_name,
                    framework_image_tag,
                    endpoint_name,
                    num_shards,
                    checkpoint_path,
                )
            else:
                raise ObjectHasInvalidValueException(
                    f"Framework {framework} is not supported for source {source}."
                )
        else:
            raise ObjectHasInvalidValueException(f"Source {source} is not supported.")

        model_bundle = await self.model_bundle_repository.get_model_bundle(bundle_id)
        if model_bundle is None:
            raise ObjectNotFoundException(f"Model bundle {bundle_id} was not found after creation.")
        return model_bundle

    async def create_text_generation_inference_bundle(
        self,
        user: User,
        model_name: str,
        framework_image_tag: str,
        endpoint_unique_name: str,
        num_shards: int,
        quantize: Optional[Quantization],
        checkpoint_path: Optional[str],
    ):
        command = []

        # TGI requires max_input_length < max_total_tokens
        max_input_length = 1024
        max_total_tokens = 2048
        if "llama-2" in model_name:
            max_input_length = 2048
            max_total_tokens = 4096

        subcommands = []
        if checkpoint_path is not None:
            if checkpoint_path.startswith("s3://"):
                final_weights_folder = "model_files"

                subcommands += self.load_model_weights_sub_commands(
                    LLMInferenceFramework.TEXT_GENERATION_INFERENCE,
                    framework_image_tag,
                    checkpoint_path,
                    final_weights_folder,
                )
            else:
                raise ObjectHasInvalidValueException(
                    f"Not able to load checkpoint path {checkpoint_path}."
                )
        else:
            final_weights_folder = _SUPPORTED_MODEL_NAMES[
                LLMInferenceFramework.TEXT_GENERATION_INFERENCE
            ][model_name]

        subcommands.append(
            f"text-generation-launcher --hostname :: --model-id {final_weights_folder}  --num-shard {num_shards} --port 5005 --max-input-length {max_input_length} --max-total-tokens {max_total_tokens}"
        )

        if quantize:
            subcommands[-1] = subcommands[-1] + f" --quantize {quantize}"
        command = [
            "/bin/bash",
            "-c",
            ";".join(subcommands),
        ]

        return (
            await self.create_model_bundle_use_case.execute(
                user,
                CreateModelBundleV2Request(
                    name=endpoint_unique_name,
                    schema_location="TBA",
                    flavor=StreamingEnhancedRunnableImageFlavor(
                        flavor=ModelBundleFlavorType.STREAMING_ENHANCED_RUNNABLE_IMAGE,
                        repository=hmi_config.tgi_repository,
                        tag=framework_image_tag,
                        command=command,
                        streaming_command=command,
                        protocol="http",
                        readiness_initial_delay_seconds=10,
                        healthcheck_route="/health",
                        predict_route="/generate",
                        streaming_predict_route="/generate_stream",
                        env={},
                    ),
                    metadata={},
                ),
                do_auth_check=False,
                # Skip auth check because llm create endpoint is called as the user itself,
                # but the user isn't directly making the action. It should come from the fine tune
                # job.
            )
        ).model_bundle_id

    def load_model_weights_sub_commands(
        self, framework, framework_image_tag, checkpoint_path, final_weights_folder
    ):
        subcommands = []
        s5cmd = "s5cmd"

        base_path = checkpoint_path.split("/")[-1]

        # This is a hack for now to skip installing s5cmd for text-generation-inference:0.9.3-launch_s3,
        # which has s5cmd binary already baked in. Otherwise, install s5cmd if it's not already available
        if (
            framework == LLMInferenceFramework.TEXT_GENERATION_INFERENCE
            and framework_image_tag != "0.9.3-launch_s3"
        ):
            subcommands.append(f"{s5cmd} > /dev/null || conda install -c conda-forge -y {s5cmd}")
        else:
            s5cmd = "./s5cmd"

        if base_path.endswith(".tar"):
            # If the checkpoint file is a tar file, extract it into final_weights_folder
            subcommands.extend(
                [
                    f"{s5cmd} cp {checkpoint_path} .",
                    f"mkdir -p {final_weights_folder}",
                    f"tar --no-same-owner -xf {base_path} -C {final_weights_folder}",
                ]
            )
        else:
            # Let's check whether to exclude "*.safetensors" or "*.bin" files
            checkpoint_files = self.llm_artifact_gateway.list_files(checkpoint_path)
            model_files = [f for f in checkpoint_files if "model" in f]

            exclude_str = _exclude_safetensors_or_bin(model_files)

            if exclude_str is None:
                subcommands.append(
                    f"{s5cmd} --numworkers 512 cp --concurrency 10 {os.path.join(checkpoint_path, '*')} {final_weights_folder}"
                )
            else:
                subcommands.append(
                    f"{s5cmd} --numworkers 512 cp --concurrency 10 --exclude '{exclude_str}' {os.path.join(checkpoint_path, '*')} {final_weights_folder}"
                )

        return subcommands

    async def create_deepspeed_bundle(
        self,
        user: User,
        model_name: str,
        framework_image_tag: str,
        endpoint_type: ModelEndpointType,
        endpoint_unique_name: str,
    ):
        if endpoint_type == ModelEndpointType.STREAMING:
            command = [
                "dumb-init",
                "--",
                "ddtrace-run",
                "run-streamer",
                "--http",
                "production_threads",
                "--concurrency",
                "1",
                "--config",
                "/install/spellbook/inference/service--spellbook_streaming_inference.yaml",
            ]
            return (
                await self.create_model_bundle_use_case.execute(
                    user,
                    CreateModelBundleV2Request(
                        name=endpoint_unique_name,
                        schema_location="TBA",
                        flavor=StreamingEnhancedRunnableImageFlavor(
                            flavor=ModelBundleFlavorType.STREAMING_ENHANCED_RUNNABLE_IMAGE,
                            repository="instant-llm",  # TODO: let user choose repo
                            tag=framework_image_tag,
                            command=command,
                            streaming_command=command,
                            env={
                                "MODEL_NAME": model_name,
                            },
                            protocol="http",
                            readiness_initial_delay_seconds=60,
                        ),
                        metadata={},
                    ),
                    do_auth_check=False,
                )
            ).model_bundle_id
        else:
            return (
                await self.create_model_bundle_use_case.execute(
                    user,
                    CreateModelBundleV2Request(
                        name=endpoint_unique_name,
                        schema_location="TBA",
                        flavor=RunnableImageFlavor(
                            flavor=ModelBundleFlavorType.RUNNABLE_IMAGE,
                            repository="instant-llm",
                            tag=framework_image_tag,
                            command=[
                                "dumb-init",
                                "--",
                                "ddtrace-run",
                                "run-service",
                                "--http",
                                "production_threads",
                                "--concurrency",
                                "1",
                                "--config",
                                "/install/spellbook/inference/service--spellbook_inference.yaml",
                            ],
                            env={
                                "MODEL_NAME": model_name,
                            },
                            protocol="http",
                            readiness_initial_delay_seconds=1800,
                        ),
                        metadata={},
                    ),
                    do_auth_check=False,
                )
            ).model_bundle_id

    async def create_vllm_bundle(
        self,
        user: User,
        model_name: str,
        framework_image_tag: str,
        endpoint_unique_name: str,
        num_shards: int,
        quantize: Optional[Quantization],
        checkpoint_path: Optional[str],
    ):
        command = []

        max_num_batched_tokens: Optional[int] = 2560  # vLLM's default
        max_model_len: Optional[int] = None

        for key, value in _VLLM_MODEL_LENGTH_OVERRIDES.items():
            if key in model_name:
                max_model_len = value["max_model_len"]
                max_num_batched_tokens = value["max_num_batched_tokens"]
                break

        subcommands = []
        if checkpoint_path is not None:
            if checkpoint_path.startswith("s3://"):
                # added as workaround since transformers doesn't support mistral yet, vllm expects "mistral" in model weights folder
                if "mistral" in model_name:
                    final_weights_folder = "mistral_files"
                else:
                    final_weights_folder = "model_files"
                subcommands += self.load_model_weights_sub_commands(
                    LLMInferenceFramework.VLLM,
                    framework_image_tag,
                    checkpoint_path,
                    final_weights_folder,
                )
            else:
                raise ObjectHasInvalidValueException(
                    f"Not able to load checkpoint path {checkpoint_path}."
                )
        else:
            final_weights_folder = _SUPPORTED_MODEL_NAMES[LLMInferenceFramework.VLLM][model_name]

        if max_model_len:
            subcommands.append(
                f"python -m vllm_server --model {final_weights_folder} --tensor-parallel-size {num_shards} --port 5005 --max-num-batched-tokens {max_num_batched_tokens} --max-model-len {max_model_len}"
            )
        else:
            subcommands.append(
                f"python -m vllm_server --model {final_weights_folder} --tensor-parallel-size {num_shards} --port 5005 --max-num-batched-tokens {max_num_batched_tokens}"
            )

        if quantize:
            if quantize == Quantization.AWQ:
                subcommands[-1] = subcommands[-1] + f" --quantization {quantize}"
            else:
                raise InvalidRequestException(f"Quantization {quantize} is not supported by vLLM.")

        command = [
            "/bin/bash",
            "-c",
            ";".join(subcommands),
        ]

        return (
            await self.create_model_bundle_use_case.execute(
                user,
                CreateModelBundleV2Request(
                    name=endpoint_unique_name,
                    schema_location="TBA",
                    flavor=StreamingEnhancedRunnableImageFlavor(
                        flavor=ModelBundleFlavorType.STREAMING_ENHANCED_RUNNABLE_IMAGE,
                        repository=hmi_config.vllm_repository,
                        tag=framework_image_tag,
                        command=command,
                        streaming_command=command,
                        protocol="http",
                        readiness_initial_delay_seconds=10,
                        healthcheck_route="/health",
                        predict_route="/predict",
                        streaming_predict_route="/stream",
                        env={},
                    ),
                    metadata={},
                ),
                do_auth_check=False,
                # Skip auth check because llm create endpoint is called as the user itself,
                # but the user isn't directly making the action. It should come from the fine tune
                # job.
            )
        ).model_bundle_id

    async def create_lightllm_bundle(
        self,
        user: User,
        model_name: str,
        framework_image_tag: str,
        endpoint_unique_name: str,
        num_shards: int,
        checkpoint_path: Optional[str],
    ):
        command = []

        # TODO: incorporate auto calculate max_total_token_num from https://github.com/ModelTC/lightllm/pull/81
        max_total_token_num = 6000  # LightLLM default
        if num_shards == 1:
            max_total_token_num = 15000  # Default for Llama 2 7B on 1 x A10
        elif num_shards == 2:
            max_total_token_num = 21000  # Default for Llama 2 13B on 2 x A10
        elif num_shards == 4:
            max_total_token_num = 70000  # Default for Llama 2 13B on 4 x A10
        max_req_input_len = 2047
        max_req_total_len = 2048
        if "llama-2" in model_name:
            max_req_input_len = 4095
            max_req_total_len = 4096

        subcommands = []
        if checkpoint_path is not None:
            if checkpoint_path.startswith("s3://"):
                final_weights_folder = "model_files"
                subcommands += self.load_model_weights_sub_commands(
                    LLMInferenceFramework.LIGHTLLM,
                    framework_image_tag,
                    checkpoint_path,
                    final_weights_folder,
                )
            else:
                raise ObjectHasInvalidValueException(
                    f"Not able to load checkpoint path {checkpoint_path}."
                )
        else:
            final_weights_folder = _SUPPORTED_MODEL_NAMES[LLMInferenceFramework.VLLM][model_name]

        subcommands.append(
            f"python -m lightllm.server.api_server --model_dir {final_weights_folder} --port 5005 --tp {num_shards} --max_total_token_num {max_total_token_num} --max_req_input_len {max_req_input_len} --max_req_total_len {max_req_total_len} --tokenizer_mode auto"
        )

        command = [
            "/bin/bash",
            "-c",
            ";".join(subcommands),
        ]

        return (
            await self.create_model_bundle_use_case.execute(
                user,
                CreateModelBundleV2Request(
                    name=endpoint_unique_name,
                    schema_location="TBA",
                    flavor=StreamingEnhancedRunnableImageFlavor(
                        flavor=ModelBundleFlavorType.STREAMING_ENHANCED_RUNNABLE_IMAGE,
                        repository=hmi_config.lightllm_repository,
                        tag=framework_image_tag,
                        command=command,
                        streaming_command=command,
                        protocol="http",
                        readiness_initial_delay_seconds=10,
                        healthcheck_route="/health",
                        predict_route="/generate",
                        streaming_predict_route="/generate_stream",
                        env={},
                    ),
                    metadata={},
                ),
                do_auth_check=False,
                # Skip auth check because llm create endpoint is called as the user itself,
                # but the user isn't directly making the action. It should come from the fine tune
                # job.
            )
        ).model_bundle_id

    async def execute(
        self, user: User, request: CreateLLMModelEndpointV1Request
    ) -> CreateLLMModelEndpointV1Response:
        validate_deployment_resources(
            min_workers=request.min_workers,
            max_workers=request.max_workers,
            endpoint_type=request.endpoint_type,
        )
        if request.labels is None:
            raise EndpointLabelsException("Endpoint labels cannot be None!")
        validate_labels(request.labels)
        validate_billing_tags(request.billing_tags)
        validate_post_inference_hooks(user, request.post_inference_hooks)
        validate_model_name(request.model_name, request.inference_framework)
        validate_num_shards(request.num_shards, request.inference_framework, request.gpus)

        if request.inference_framework in [
            LLMInferenceFramework.TEXT_GENERATION_INFERENCE,
            LLMInferenceFramework.VLLM,
        ]:
            if request.endpoint_type != ModelEndpointType.STREAMING:
                raise ObjectHasInvalidValueException(
                    f"Creating endpoint type {str(request.endpoint_type)} is not allowed. Can only create streaming endpoints for text-generation-inference, vLLM and LightLLM."
                )

        bundle = await self.create_model_bundle(
            user,
            endpoint_name=request.name,
            model_name=request.model_name,
            source=request.source,
            framework=request.inference_framework,
            framework_image_tag=request.inference_framework_image_tag,
            endpoint_type=request.endpoint_type,
            num_shards=request.num_shards,
            quantize=request.quantize,
            checkpoint_path=request.checkpoint_path,
        )
        validate_resource_requests(
            bundle=bundle,
            cpus=request.cpus,
            memory=request.memory,
            storage=request.storage,
            gpus=request.gpus,
            gpu_type=request.gpu_type,
        )

        prewarm = request.prewarm
        if prewarm is None:
            prewarm = True

        high_priority = request.high_priority
        if high_priority is None:
            high_priority = False

        aws_role = self.authz_module.get_aws_role_for_user(user)
        results_s3_bucket = self.authz_module.get_s3_bucket_for_user(user)

        request.metadata["_llm"] = asdict(
            LLMMetadata(
                model_name=request.model_name,
                source=request.source,
                inference_framework=request.inference_framework,
                inference_framework_image_tag=request.inference_framework_image_tag,
                num_shards=request.num_shards,
                quantize=request.quantize,
            )
        )

        model_endpoint_record = await self.model_endpoint_service.create_model_endpoint(
            name=request.name,
            created_by=user.user_id,
            model_bundle_id=bundle.id,
            endpoint_type=request.endpoint_type,
            metadata=request.metadata,
            post_inference_hooks=request.post_inference_hooks,
            child_fn_info=None,
            cpus=request.cpus,
            gpus=request.gpus,
            memory=request.memory,
            gpu_type=request.gpu_type,
            storage=request.storage,
            optimize_costs=bool(request.optimize_costs),
            min_workers=request.min_workers,
            max_workers=request.max_workers,
            per_worker=request.per_worker,
            labels=request.labels,
            aws_role=aws_role,
            results_s3_bucket=results_s3_bucket,
            prewarm=prewarm,
            high_priority=high_priority,
            owner=user.team_id,
            default_callback_url=request.default_callback_url,
            default_callback_auth=request.default_callback_auth,
            public_inference=request.public_inference,
        )
        _handle_post_inference_hooks(
            created_by=user.user_id,
            name=request.name,
            post_inference_hooks=request.post_inference_hooks,
        )

        await self.model_endpoint_service.get_inference_auto_scaling_metrics_gateway().emit_prewarm_metric(
            model_endpoint_record.id
        )

        return CreateLLMModelEndpointV1Response(
            endpoint_creation_task_id=model_endpoint_record.creation_task_id  # type: ignore
        )


class ListLLMModelEndpointsV1UseCase:
    """
    Use case for listing all LLM Model Endpoint of a given user and model endpoint name.
    Also include public_inference LLM endpoints.
    """

    def __init__(self, llm_model_endpoint_service: LLMModelEndpointService):
        self.llm_model_endpoint_service = llm_model_endpoint_service

    async def execute(
        self, user: User, name: Optional[str], order_by: Optional[ModelEndpointOrderBy]
    ) -> ListLLMModelEndpointsV1Response:
        """
        Runs the use case to list all Model Endpoints owned by the user with the given name.

        Args:
            user: The owner of the model endpoint(s).
            name: The name of the Model Endpoint(s).
            order_by: An optional argument to specify the output ordering of the model endpoints.

        Returns:
            A response object that contains the model endpoints.
        """
        model_endpoints = await self.llm_model_endpoint_service.list_llm_model_endpoints(
            owner=user.team_id, name=name, order_by=order_by
        )
        return ListLLMModelEndpointsV1Response(
            model_endpoints=[
                _model_endpoint_entity_to_get_llm_model_endpoint_response(m)
                for m in model_endpoints
            ]
        )


class GetLLMModelEndpointByNameV1UseCase:
    """
    Use case for getting an LLM Model Endpoint of a given user by name.
    """

    def __init__(self, llm_model_endpoint_service: LLMModelEndpointService):
        self.llm_model_endpoint_service = llm_model_endpoint_service
        self.authz_module = LiveAuthorizationModule()

    async def execute(self, user: User, model_endpoint_name: str) -> GetLLMModelEndpointV1Response:
        """
        Runs the use case to get the LLM endpoint with the given name.

        Args:
            user: The owner of the model endpoint.
            model_endpoint_name: The name of the model endpoint.

        Returns:
            A response object that contains the model endpoint.

        Raises:
            ObjectNotFoundException: If a model endpoint with the given name could not be found.
            ObjectNotAuthorizedException: If the owner does not own the model endpoint.
        """
        model_endpoint = await self.llm_model_endpoint_service.get_llm_model_endpoint(
            model_endpoint_name
        )
        if not model_endpoint:
            raise ObjectNotFoundException
        if not self.authz_module.check_access_read_owned_entity(
            user, model_endpoint.record
        ) and not self.authz_module.check_endpoint_public_inference_for_user(
            user, model_endpoint.record
        ):
            raise ObjectNotAuthorizedException
        return _model_endpoint_entity_to_get_llm_model_endpoint_response(model_endpoint)


class DeleteLLMEndpointByNameUseCase:
    """
    Use case for deleting an LLM Model Endpoint of a given user by endpoint name.
    """

    def __init__(
        self,
        model_endpoint_service: ModelEndpointService,
        llm_model_endpoint_service: LLMModelEndpointService,
    ):
        self.model_endpoint_service = model_endpoint_service
        self.llm_model_endpoint_service = llm_model_endpoint_service
        self.authz_module = LiveAuthorizationModule()

    async def execute(self, user: User, model_endpoint_name: str) -> DeleteLLMEndpointResponse:
        """
        Runs the use case to delete the LLM endpoint owned by the user with the given name.

        Args:
            user: The owner of the model endpoint.
            model_endpoint_name: The name of the model endpoint.

        Returns:
            A response object that contains a boolean indicating if deletion was successful.

        Raises:
            ObjectNotFoundException: If a model endpoint with the given name could not be found.
            ObjectNotAuthorizedException: If the owner does not own the model endpoint.
        """
        model_endpoints = await self.llm_model_endpoint_service.list_llm_model_endpoints(
            owner=user.user_id, name=model_endpoint_name, order_by=None
        )
        if len(model_endpoints) != 1:
            raise ObjectNotFoundException
        model_endpoint = model_endpoints[0]
        if not self.authz_module.check_access_write_owned_entity(user, model_endpoint.record):
            raise ObjectNotAuthorizedException
        await self.model_endpoint_service.delete_model_endpoint(model_endpoint.record.id)
        return DeleteLLMEndpointResponse(deleted=True)


def deepspeed_result_to_tokens(result: Dict[str, Any]) -> List[TokenOutput]:
    tokens = []
    for i in range(len(result["token_probs"]["token_probs"])):
        tokens.append(
            TokenOutput(
                token=result["token_probs"]["tokens"][i],
                log_prob=math.log(result["token_probs"]["token_probs"][i]),
            )
        )
    return tokens


def validate_and_update_completion_params(
    inference_framework: LLMInferenceFramework,
    request: Union[CompletionSyncV1Request, CompletionStreamV1Request],
) -> Union[CompletionSyncV1Request, CompletionStreamV1Request]:
    # top_k, top_p
    if inference_framework in [
        LLMInferenceFramework.TEXT_GENERATION_INFERENCE,
        LLMInferenceFramework.VLLM,
        LLMInferenceFramework.LIGHTLLM,
    ]:
        if request.temperature == 0:
            if request.top_k not in [-1, None] or request.top_p not in [1.0, None]:
                raise ObjectHasInvalidValueException(
                    "top_k and top_p can't be enabled when temperature is 0."
                )
        if request.top_k == 0:
            raise ObjectHasInvalidValueException(
                "top_k needs to be strictly positive, or set it to be -1 / None to disable top_k."
            )
        if inference_framework == LLMInferenceFramework.TEXT_GENERATION_INFERENCE:
            request.top_k = None if request.top_k == -1 else request.top_k
            request.top_p = None if request.top_p == 1.0 else request.top_p
        if inference_framework in [LLMInferenceFramework.VLLM, LLMInferenceFramework.LIGHTLLM]:
            request.top_k = -1 if request.top_k is None else request.top_k
            request.top_p = 1.0 if request.top_p is None else request.top_p
    else:
        if request.top_k or request.top_p:
            raise ObjectHasInvalidValueException(
                "top_k and top_p are only supported in text-generation-inference, vllm, lightllm."
            )

    # presence_penalty, frequency_penalty
    if inference_framework in [LLMInferenceFramework.VLLM, LLMInferenceFramework.LIGHTLLM]:
        request.presence_penalty = (
            0.0 if request.presence_penalty is None else request.presence_penalty
        )
        request.frequency_penalty = (
            0.0 if request.frequency_penalty is None else request.frequency_penalty
        )
    else:
        if request.presence_penalty or request.frequency_penalty:
            raise ObjectHasInvalidValueException(
                "presence_penalty and frequency_penalty are only supported in vllm, lightllm."
            )

    return request


class CompletionSyncV1UseCase:
    """
    Use case for running a prompt completion on an LLM endpoint.
    """

    def __init__(
        self,
        model_endpoint_service: ModelEndpointService,
        llm_model_endpoint_service: LLMModelEndpointService,
    ):
        self.model_endpoint_service = model_endpoint_service
        self.llm_model_endpoint_service = llm_model_endpoint_service
        self.authz_module = LiveAuthorizationModule()

    def model_output_to_completion_output(
        self,
        model_output: Dict[str, Any],
        model_endpoint: ModelEndpoint,
        with_token_probs: Optional[bool],
    ) -> CompletionOutput:
        model_content = _model_endpoint_entity_to_get_llm_model_endpoint_response(model_endpoint)

        if model_content.inference_framework == LLMInferenceFramework.DEEPSPEED:
            completion_token_count = len(model_output["token_probs"]["tokens"])
            tokens = None
            if with_token_probs:
                tokens = deepspeed_result_to_tokens(model_output)
            return CompletionOutput(
                text=model_output["text"],
                num_completion_tokens=completion_token_count,
                tokens=tokens,
            )
        elif model_content.inference_framework == LLMInferenceFramework.TEXT_GENERATION_INFERENCE:
            try:
                tokens = None
                if with_token_probs:
                    tokens = [
                        TokenOutput(token=t["text"], log_prob=t["logprob"])
                        for t in model_output["details"]["tokens"]
                    ]
                return CompletionOutput(
                    text=model_output["generated_text"],
                    # len(model_output["details"]["prefill"]) does not return the correct value reliably
                    num_completion_tokens=model_output["details"]["generated_tokens"],
                    tokens=tokens,
                )
            except Exception:
                logger.exception(f"Error parsing text-generation-inference output {model_output}.")
                if model_output.get("error_type") == "validation":
                    raise InvalidRequestException(model_output.get("error"))  # trigger a 400
                else:
                    raise UpstreamServiceError(
                        status_code=500, content=bytes(model_output["error"])
                    )

        elif model_content.inference_framework == LLMInferenceFramework.VLLM:
            tokens = None
            if with_token_probs:
                tokens = [
                    TokenOutput(token=model_output["tokens"][index], log_prob=list(t.values())[0])
                    for index, t in enumerate(model_output["log_probs"])
                ]
            return CompletionOutput(
                text=model_output["text"],
                num_completion_tokens=model_output["count_output_tokens"],
                tokens=tokens,
            )
        elif model_content.inference_framework == LLMInferenceFramework.LIGHTLLM:
            print(model_output)
            tokens = None
            if with_token_probs:
                tokens = [
                    TokenOutput(token=t["text"], log_prob=t["logprob"])
                    for t in model_output["tokens"]
                ]
            return CompletionOutput(
                text=model_output["generated_text"][0],
                num_completion_tokens=model_output["count_output_tokens"],
                tokens=tokens,
            )
        else:
            raise EndpointUnsupportedInferenceTypeException(
                f"Unsupported inference framework {model_content.inference_framework}"
            )

    async def execute(
        self, user: User, model_endpoint_name: str, request: CompletionSyncV1Request
    ) -> CompletionSyncV1Response:
        """
        Runs the use case to create a sync inference task.

        Args:
            user: The user who is creating the sync inference task.
            model_endpoint_name: The name of the model endpoint for the task.
            request: The body of the request to forward to the endpoint.

        Returns:
            A response object that contains the status and result of the task.

        Raises:
            ObjectNotFoundException: If a model endpoint with the given name could not be found.
            ObjectNotAuthorizedException: If the owner does not own the model endpoint.
        """

        request_id = str(uuid4())
        add_trace_request_id(request_id)

        model_endpoints = await self.llm_model_endpoint_service.list_llm_model_endpoints(
            owner=user.team_id, name=model_endpoint_name, order_by=None
        )

        if len(model_endpoints) == 0:
            raise ObjectNotFoundException

        if len(model_endpoints) > 1:
            raise ObjectHasInvalidValueException(
                f"Expected 1 LLM model endpoint for model name {model_endpoint_name}, got {len(model_endpoints)}"
            )

        model_endpoint = model_endpoints[0]

        if not self.authz_module.check_access_read_owned_entity(
            user, model_endpoint.record
        ) and not self.authz_module.check_endpoint_public_inference_for_user(
            user, model_endpoint.record
        ):
            raise ObjectNotAuthorizedException

        if (
            model_endpoint.record.endpoint_type is not ModelEndpointType.SYNC
            and model_endpoint.record.endpoint_type is not ModelEndpointType.STREAMING
        ):
            raise EndpointUnsupportedInferenceTypeException(
                f"Endpoint {model_endpoint_name} does not serve sync requests."
            )

        inference_gateway = self.model_endpoint_service.get_sync_model_endpoint_inference_gateway()
        autoscaling_metrics_gateway = (
            self.model_endpoint_service.get_inference_auto_scaling_metrics_gateway()
        )
        await autoscaling_metrics_gateway.emit_inference_autoscaling_metric(
            endpoint_id=model_endpoint.record.id
        )
        endpoint_content = _model_endpoint_entity_to_get_llm_model_endpoint_response(model_endpoint)
        validated_request = validate_and_update_completion_params(
            endpoint_content.inference_framework, request
        )
        if not isinstance(validated_request, CompletionSyncV1Request):
            raise ValueError(
                f"request has type {validated_request.__class__.__name__}, expected type CompletionSyncV1Request"
            )
        request = validated_request

        if endpoint_content.inference_framework == LLMInferenceFramework.DEEPSPEED:
            args: Any = {
                "prompts": [request.prompt],
                "token_probs": True,
                "generate_kwargs": {
                    "do_sample": True,
                    "temperature": request.temperature,
                    "max_new_tokens": request.max_new_tokens,
                },
                "serialize_results_as_string": False,
            }
            if request.stop_sequences is not None:
                # Deepspeed models only accepts one stop sequence
                args["stop_sequence"] = request.stop_sequences[0]

            inference_request = SyncEndpointPredictV1Request(
                args=args,
                num_retries=NUM_DOWNSTREAM_REQUEST_RETRIES,
                timeout_seconds=DOWNSTREAM_REQUEST_TIMEOUT_SECONDS,
            )
            predict_result = await inference_gateway.predict(
                topic=model_endpoint.record.destination, predict_request=inference_request
            )

            if predict_result.status == TaskStatus.SUCCESS and predict_result.result is not None:
                return CompletionSyncV1Response(
                    request_id=request_id,
                    output=self.model_output_to_completion_output(
                        predict_result.result["result"][0],
                        model_endpoint,
                        request.return_token_log_probs,
                    ),
                )
            else:
                return CompletionSyncV1Response(
                    request_id=request_id,
                    output=None,
                )
        elif (
            endpoint_content.inference_framework == LLMInferenceFramework.TEXT_GENERATION_INFERENCE
        ):
            tgi_args: Any = {
                "inputs": request.prompt,
                "parameters": {
                    "max_new_tokens": request.max_new_tokens,
                    "decoder_input_details": True,
                },
            }
            if request.stop_sequences is not None:
                tgi_args["parameters"]["stop"] = request.stop_sequences
            if request.temperature > 0:
                tgi_args["parameters"]["temperature"] = request.temperature
                tgi_args["parameters"]["do_sample"] = True
                tgi_args["parameters"]["top_k"] = request.top_k
                tgi_args["parameters"]["top_p"] = request.top_p
            else:
                tgi_args["parameters"]["do_sample"] = False

            inference_request = SyncEndpointPredictV1Request(
                args=tgi_args,
                num_retries=NUM_DOWNSTREAM_REQUEST_RETRIES,
                timeout_seconds=DOWNSTREAM_REQUEST_TIMEOUT_SECONDS,
            )
            predict_result = await inference_gateway.predict(
                topic=model_endpoint.record.destination, predict_request=inference_request
            )

            if predict_result.status != TaskStatus.SUCCESS or predict_result.result is None:
                return CompletionSyncV1Response(
                    request_id=request_id,
                    output=None,
                )

            output = json.loads(predict_result.result["result"])

            return CompletionSyncV1Response(
                request_id=request_id,
                output=self.model_output_to_completion_output(
                    output, model_endpoint, request.return_token_log_probs
                ),
            )
        elif endpoint_content.inference_framework == LLMInferenceFramework.VLLM:
            vllm_args: Any = {
                "prompt": request.prompt,
                "max_tokens": request.max_new_tokens,
                "presence_penalty": request.presence_penalty,
                "frequency_penalty": request.frequency_penalty,
            }
            if request.stop_sequences is not None:
                vllm_args["stop"] = request.stop_sequences
            vllm_args["temperature"] = request.temperature
            if request.temperature > 0:
                vllm_args["top_k"] = request.top_k
                vllm_args["top_p"] = request.top_p
            if request.return_token_log_probs:
                vllm_args["logprobs"] = 1

            inference_request = SyncEndpointPredictV1Request(
                args=vllm_args,
                num_retries=NUM_DOWNSTREAM_REQUEST_RETRIES,
                timeout_seconds=DOWNSTREAM_REQUEST_TIMEOUT_SECONDS,
            )
            predict_result = await inference_gateway.predict(
                topic=model_endpoint.record.destination, predict_request=inference_request
            )

            if predict_result.status != TaskStatus.SUCCESS or predict_result.result is None:
                return CompletionSyncV1Response(
                    request_id=request_id,
                    output=None,
                )

            output = json.loads(predict_result.result["result"])
            return CompletionSyncV1Response(
                request_id=request_id,
                output=self.model_output_to_completion_output(
                    output, model_endpoint, request.return_token_log_probs
                ),
            )
        elif endpoint_content.inference_framework == LLMInferenceFramework.LIGHTLLM:
            lightllm_args: Any = {
                "inputs": request.prompt,
                "parameters": {
                    "max_new_tokens": request.max_new_tokens,
                    "presence_penalty": request.presence_penalty,
                    "frequency_penalty": request.frequency_penalty,
                },
            }
            # TODO: implement stop sequences
            if request.temperature > 0:
                lightllm_args["parameters"]["temperature"] = request.temperature
                lightllm_args["parameters"]["do_sample"] = True
                lightllm_args["top_k"] = request.top_k
                lightllm_args["top_p"] = request.top_p
            else:
                lightllm_args["parameters"]["do_sample"] = False
            if request.return_token_log_probs:
                lightllm_args["parameters"]["return_details"] = True

            inference_request = SyncEndpointPredictV1Request(
                args=lightllm_args,
                num_retries=NUM_DOWNSTREAM_REQUEST_RETRIES,
                timeout_seconds=DOWNSTREAM_REQUEST_TIMEOUT_SECONDS,
            )
            predict_result = await inference_gateway.predict(
                topic=model_endpoint.record.destination, predict_request=inference_request
            )

            if predict_result.status != TaskStatus.SUCCESS or predict_result.result is None:
                return CompletionSyncV1Response(
                    request_id=request_id,
                    output=None,
                )

            output = json.loads(predict_result.result["result"])
            return CompletionSyncV1Response(
                request_id=request_id,
                output=self.model_output_to_completion_output(
                    output, model_endpoint, request.return_token_log_probs
                ),
            )
        else:
            raise EndpointUnsupportedInferenceTypeException(
                f"Unsupported inference framework {endpoint_content.inference_framework}"
            )


class CompletionStreamV1UseCase:
    """
    Use case for running a stream prompt completion on an LLM endpoint.
    """

    def __init__(
        self,
        model_endpoint_service: ModelEndpointService,
        llm_model_endpoint_service: LLMModelEndpointService,
    ):
        self.model_endpoint_service = model_endpoint_service
        self.llm_model_endpoint_service = llm_model_endpoint_service
        self.authz_module = LiveAuthorizationModule()

    async def execute(
        self, user: User, model_endpoint_name: str, request: CompletionStreamV1Request
    ) -> AsyncIterable[CompletionStreamV1Response]:
        """
        Runs the use case to create a stream inference task.

        Args:
            user: The user who is creating the stream inference task.
            model_endpoint_name: The name of the model endpoint for the task.
            request: The body of the request to forward to the endpoint.

        Returns:
            A response object that contains the status and result of the task.

        Raises:
            ObjectNotFoundException: If a model endpoint with the given name could not be found.
            ObjectNotAuthorizedException: If the owner does not own the model endpoint.
        """

        request_id = str(uuid4())
        add_trace_request_id(request_id)

        model_endpoints = await self.llm_model_endpoint_service.list_llm_model_endpoints(
            owner=user.team_id, name=model_endpoint_name, order_by=None
        )

        if len(model_endpoints) == 0:
            raise ObjectNotFoundException

        if len(model_endpoints) > 1:
            raise ObjectHasInvalidValueException(
                f"Expected 1 LLM model endpoint for model name {model_endpoint_name}, got {len(model_endpoints)}"
            )

        model_endpoint = model_endpoints[0]

        if not self.authz_module.check_access_read_owned_entity(
            user, model_endpoint.record
        ) and not self.authz_module.check_endpoint_public_inference_for_user(
            user, model_endpoint.record
        ):
            raise ObjectNotAuthorizedException

        if model_endpoint.record.endpoint_type != ModelEndpointType.STREAMING:
            raise EndpointUnsupportedInferenceTypeException(
                f"Endpoint {model_endpoint_name} is not a streaming endpoint."
            )

        inference_gateway = (
            self.model_endpoint_service.get_streaming_model_endpoint_inference_gateway()
        )
        autoscaling_metrics_gateway = (
            self.model_endpoint_service.get_inference_auto_scaling_metrics_gateway()
        )
        await autoscaling_metrics_gateway.emit_inference_autoscaling_metric(
            endpoint_id=model_endpoint.record.id
        )

        model_content = _model_endpoint_entity_to_get_llm_model_endpoint_response(model_endpoint)
        validated_request = validate_and_update_completion_params(
            model_content.inference_framework, request
        )
        if not isinstance(validated_request, CompletionStreamV1Request):
            raise ValueError(
                f"request has type {validated_request.__class__.__name__}, expected type CompletionStreamV1Request"
            )
        request = validated_request

        args: Any = None
        if model_content.inference_framework == LLMInferenceFramework.DEEPSPEED:
            args = {
                "prompts": [request.prompt],
                "token_probs": True,
                "generate_kwargs": {
                    "do_sample": True,
                    "temperature": request.temperature,
                    "max_new_tokens": request.max_new_tokens,
                },
                "serialize_results_as_string": False,
            }
            if request.stop_sequences is not None:
                # Deepspeed models only accepts one stop sequence
                args["stop_sequence"] = request.stop_sequences[0]
        elif model_content.inference_framework == LLMInferenceFramework.TEXT_GENERATION_INFERENCE:
            args = {
                "inputs": request.prompt,
                "parameters": {
                    "max_new_tokens": request.max_new_tokens,
                },
            }
            if request.stop_sequences is not None:
                args["parameters"]["stop"] = request.stop_sequences
            if request.temperature > 0:
                args["parameters"]["temperature"] = request.temperature
                args["parameters"]["do_sample"] = True
                args["parameters"]["top_k"] = request.top_k
                args["parameters"]["top_p"] = request.top_p
            else:
                args["parameters"]["do_sample"] = False
        elif model_content.inference_framework == LLMInferenceFramework.VLLM:
            args = {
                "prompt": request.prompt,
                "max_tokens": request.max_new_tokens,
                "presence_penalty": request.presence_penalty,
                "frequency_penalty": request.frequency_penalty,
            }
            if request.stop_sequences is not None:
                args["stop"] = request.stop_sequences
            args["temperature"] = request.temperature
            if request.temperature > 0:
                args["top_k"] = request.top_k
                args["top_p"] = request.top_p
            if request.return_token_log_probs:
                args["logprobs"] = 1
            args["stream"] = True
        elif model_content.inference_framework == LLMInferenceFramework.LIGHTLLM:
            args = {
                "inputs": request.prompt,
                "parameters": {
                    "max_new_tokens": request.max_new_tokens,
                    "presence_penalty": request.presence_penalty,
                    "frequency_penalty": request.frequency_penalty,
                },
            }
            # TODO: stop sequences
            if request.temperature > 0:
                args["parameters"]["temperature"] = request.temperature
                args["parameters"]["do_sample"] = True
                args["parameters"]["top_k"] = request.top_k
                args["parameters"]["top_p"] = request.top_p
            else:
                args["parameters"]["do_sample"] = False
            if request.return_token_log_probs:
                args["parameters"]["return_details"] = True
        else:
            raise EndpointUnsupportedInferenceTypeException(
                f"Unsupported inference framework {model_content.inference_framework}"
            )

        inference_request = SyncEndpointPredictV1Request(
            args=args,
            num_retries=NUM_DOWNSTREAM_REQUEST_RETRIES,
            timeout_seconds=DOWNSTREAM_REQUEST_TIMEOUT_SECONDS,
        )
        predict_result = inference_gateway.streaming_predict(
            topic=model_endpoint.record.destination, predict_request=inference_request
        )

        num_completion_tokens = 0
        async for res in predict_result:
            result = res.result
            if model_content.inference_framework == LLMInferenceFramework.DEEPSPEED:
                if res.status == TaskStatus.SUCCESS and result is not None:
                    if "token" in result["result"]:
                        yield CompletionStreamV1Response(
                            request_id=request_id,
                            output=CompletionStreamOutput(
                                text=result["result"]["token"],
                                finished=False,
                                num_completion_tokens=None,
                            ),
                        )
                    else:
                        completion_token_count = len(
                            result["result"]["response"][0]["token_probs"]["tokens"]
                        )
                        yield CompletionStreamV1Response(
                            request_id=request_id,
                            output=CompletionStreamOutput(
                                text=result["result"]["response"][0]["text"],
                                finished=True,
                                num_completion_tokens=completion_token_count,
                            ),
                        )
                else:
                    yield CompletionStreamV1Response(
                        request_id=request_id,
                        output=None,
                    )
            elif (
                model_content.inference_framework == LLMInferenceFramework.TEXT_GENERATION_INFERENCE
            ):
                if res.status == TaskStatus.SUCCESS and result is not None:
                    if result["result"].get("generated_text") is not None:
                        finished = True
                    else:
                        finished = False

                    num_completion_tokens += 1

                    token = None
                    if request.return_token_log_probs:
                        token = TokenOutput(
                            token=result["result"]["token"]["text"],
                            log_prob=result["result"]["token"]["logprob"],
                        )
                    try:
                        yield CompletionStreamV1Response(
                            request_id=request_id,
                            output=CompletionStreamOutput(
                                text=result["result"]["token"]["text"],
                                finished=finished,
                                num_completion_tokens=num_completion_tokens,
                                token=token,
                            ),
                        )
                    except Exception:
                        logger.exception(
                            f"Error parsing text-generation-inference output. Result: {result['result']}"
                        )
                        if result["result"].get("error_type") == "validation":
                            raise InvalidRequestException(
                                result["result"].get("error")
                            )  # trigger a 400
                        else:
                            raise UpstreamServiceError(
                                status_code=500, content=result.get("error")
                            )  # also change llms_v1.py that will return a 500 HTTPException so user can retry

                else:
                    yield CompletionStreamV1Response(
                        request_id=request_id,
                        output=None,
                    )
            elif model_content.inference_framework == LLMInferenceFramework.VLLM:
                if res.status == TaskStatus.SUCCESS and result is not None:
                    token = None
                    if request.return_token_log_probs:
                        token = TokenOutput(
                            token=result["result"]["text"],
                            log_prob=list(result["result"]["log_probs"].values())[0],
                        )
                    yield CompletionStreamV1Response(
                        request_id=request_id,
                        output=CompletionStreamOutput(
                            text=result["result"]["text"],
                            finished=result["result"]["finished"],
                            num_completion_tokens=result["result"]["count_output_tokens"],
                            token=token,
                        ),
                    )
                else:
                    yield CompletionStreamV1Response(
                        request_id=request_id,
                        output=None,
                    )
            elif model_content.inference_framework == LLMInferenceFramework.LIGHTLLM:
                if res.status == TaskStatus.SUCCESS and result is not None:
                    print(result)
                    token = None
                    num_completion_tokens += 1
                    if request.return_token_log_probs:
                        token = TokenOutput(
                            token=result["result"]["token"]["text"],
                            log_prob=result["result"]["token"]["logprob"],
                        )
                    yield CompletionStreamV1Response(
                        request_id=request_id,
                        output=CompletionStreamOutput(
                            text=result["result"]["token"]["text"],
                            finished=result["result"]["finished"],
                            num_completion_tokens=num_completion_tokens,
                            token=token,
                        ),
                    )
                else:
                    yield CompletionStreamV1Response(
                        request_id=request_id,
                        output=None,
                    )
            else:
                raise EndpointUnsupportedInferenceTypeException(
                    f"Unsupported inference framework {model_content.inference_framework}"
                )


class ModelDownloadV1UseCase:
    def __init__(
        self,
        filesystem_gateway: FilesystemGateway,
        model_endpoint_service: ModelEndpointService,
        llm_artifact_gateway: LLMArtifactGateway,
    ):
        self.filesystem_gateway = filesystem_gateway
        self.model_endpoint_service = model_endpoint_service
        self.llm_artifact_gateway = llm_artifact_gateway

    async def execute(self, user: User, request: ModelDownloadRequest) -> ModelDownloadResponse:
        model_endpoints = await self.model_endpoint_service.list_model_endpoints(
            owner=user.team_id, name=request.model_name, order_by=None
        )
        if len(model_endpoints) == 0:
            raise ObjectNotFoundException

        if len(model_endpoints) > 1:
            raise ObjectHasInvalidValueException(
                f"Expected 1 LLM model endpoint for model name {request.model_name}, got {len(model_endpoints)}"
            )
        model_files = self.llm_artifact_gateway.get_model_weights_urls(
            user.team_id, request.model_name
        )
        urls = {}
        for model_file in model_files:
            # don't want to make s3 bucket full keys public, so trim to just keep file name
            public_file_name = model_file.rsplit("/", 1)[-1]
            urls[public_file_name] = self.filesystem_gateway.generate_signed_url(model_file)
        return ModelDownloadResponse(urls=urls)<|MERGE_RESOLUTION|>--- conflicted
+++ resolved
@@ -189,8 +189,6 @@
     },
 }
 
-<<<<<<< HEAD
-=======
 _SUPPORTED_QUANTIZATIONS: Dict[LLMInferenceFramework, List[Quantization]] = {
     LLMInferenceFramework.DEEPSPEED: [],
     LLMInferenceFramework.TEXT_GENERATION_INFERENCE: [Quantization.BITSANDBYTES],
@@ -211,8 +209,6 @@
     "llama-2": {"max_model_len": None, "max_num_batched_tokens": 4096},
     "mistral": {"max_model_len": 8000, "max_num_batched_tokens": 8000},
 }
-
->>>>>>> 0b8a817f
 
 NUM_DOWNSTREAM_REQUEST_RETRIES = 80  # has to be high enough so that the retries take the 5 minutes
 DOWNSTREAM_REQUEST_TIMEOUT_SECONDS = 5 * 60  # 5 minutes
