--- conflicted
+++ resolved
@@ -175,7 +175,6 @@
 DOWNSTREAM_REQUEST_TIMEOUT_SECONDS = 5 * 60  # 5 minutes
 
 
-<<<<<<< HEAD
 # Hack to count prompt tokens
 tokenizer_cache: Dict[str, AutoTokenizer] = {}
 
@@ -194,10 +193,7 @@
     return tokenizer.encode(input)
 
 
-def _exclude_safetensors_or_bin(model_files: List[str]) -> Optional[str]:
-=======
 def _include_safetensors_bin_or_pt(model_files: List[str]) -> Optional[str]:
->>>>>>> c0f08ed4
     """
     This function is used to determine whether to include "*.safetensors", "*.bin", or "*.pt" files
     based on which file type is present most often in the checkpoint folder. The most
