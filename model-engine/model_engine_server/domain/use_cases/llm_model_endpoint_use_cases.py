--- conflicted
+++ resolved
@@ -225,33 +225,6 @@
     LLMInferenceFramework.TENSORRT_LLM: [],
 }
 
-<<<<<<< HEAD
-=======
-# We need a dict where if we need to override we can
-# NOTE: These are in *descending* order of priority. e.g. if you see 'mammoth-coder'
-# you'll use that override and not listen to the 'llama-2' override
-_VLLM_MODEL_LENGTH_OVERRIDES: Dict[str, Dict[str, Optional[int]]] = {
-    "mammoth-coder": {"max_model_len": 16384, "max_num_batched_tokens": 16384},
-    # Based on config here: https://huggingface.co/TIGER-Lab/MAmmoTH-Coder-7B/blob/main/config.json#L12
-    # Can also see 13B, 34B there too
-    "code-llama": {"max_model_len": 16384, "max_num_batched_tokens": 16384},
-    "codellama": {
-        "max_model_len": 16384,
-        "max_num_batched_tokens": 16384,
-    },  # setting both for backwards compatibility, will phase code-llama out in a future pr
-    # Based on config here: https://huggingface.co/codellama/CodeLlama-7b-hf/blob/main/config.json#L12
-    # Can also see 13B, 34B there too
-    "gemma": {"max_model_len": 8192, "max_num_batched_tokens": 8192},
-    "llama-2": {"max_model_len": None, "max_num_batched_tokens": 4096},
-    "llama-3-8b-instruct-262k": {"max_model_len": None, "max_num_batched_tokens": 262144},
-    "llama-3": {"max_model_len": None, "max_num_batched_tokens": 8192},
-    "mistral": {"max_model_len": 8000, "max_num_batched_tokens": 8000},
-    "mixtral-8x7b": {"max_model_len": 32768, "max_num_batched_tokens": 32768},
-    "mixtral-8x22b": {"max_model_len": 65536, "max_num_batched_tokens": 65536},
-    "zephyr": {"max_model_len": 32768, "max_num_batched_tokens": 32768},
-}
-
->>>>>>> c019a6a7
 
 NUM_DOWNSTREAM_REQUEST_RETRIES = 80  # has to be high enough so that the retries take the 5 minutes
 DOWNSTREAM_REQUEST_TIMEOUT_SECONDS = 5 * 60  # 5 minutes
