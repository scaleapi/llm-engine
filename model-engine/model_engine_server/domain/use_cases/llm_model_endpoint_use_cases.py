"""
TODO figure out how to do: (or if we want to do it)
List model endpoint history: GET model-endpoints/<endpoint id>/history
Read model endpoint creation logs: GET model-endpoints/<endpoint id>/creation-logs
"""

import base64
import datetime
import json
import math
import os
import re
from dataclasses import asdict
from functools import lru_cache
from typing import Any, AsyncGenerator, AsyncIterable, Dict, List, Optional, Union

import yaml
from model_engine_server.common.config import hmi_config
from model_engine_server.common.dtos.batch_jobs import CreateDockerImageBatchJobResourceRequests
from model_engine_server.common.dtos.llms import (
    ChatCompletionV2Request,
    ChatCompletionV2StreamSuccessChunk,
    ChatCompletionV2SyncResponse,
    CompletionOutput,
    CompletionStreamOutput,
    CompletionStreamV1Request,
    CompletionStreamV1Response,
    CompletionSyncV1Request,
    CompletionSyncV1Response,
    CreateBatchCompletionsEngineRequest,
    CreateBatchCompletionsV1Request,
    CreateBatchCompletionsV1Response,
    CreateBatchCompletionsV2Request,
    CreateBatchCompletionsV2Response,
    CreateLLMModelEndpointV1Request,
    CreateLLMModelEndpointV1Response,
    DeleteLLMEndpointResponse,
    GetLLMModelEndpointV1Response,
    ListLLMModelEndpointsV1Response,
    ModelDownloadRequest,
    ModelDownloadResponse,
    TokenOutput,
    UpdateLLMModelEndpointV1Request,
    UpdateLLMModelEndpointV1Response,
)
from model_engine_server.common.dtos.llms.batch_completion import (
    CancelBatchCompletionsV2Response,
    GetBatchCompletionV2Response,
    UpdateBatchCompletionsV2Request,
    UpdateBatchCompletionsV2Response,
    VLLMEngineAdditionalArgs,
)
from model_engine_server.common.dtos.llms.completion import (
    CompletionV2Request,
    CompletionV2StreamSuccessChunk,
    CompletionV2SyncResponse,
)
from model_engine_server.common.dtos.model_bundles import CreateModelBundleV2Request
from model_engine_server.common.dtos.model_endpoints import ModelEndpointOrderBy
from model_engine_server.common.dtos.tasks import SyncEndpointPredictV1Request, TaskStatus
from model_engine_server.common.resource_limits import validate_resource_requests
from model_engine_server.core.auth.authentication_repository import User
from model_engine_server.core.configmap import read_config_map
from model_engine_server.core.loggers import (
    LoggerTagKey,
    LoggerTagManager,
    logger_name,
    make_logger,
)
from model_engine_server.domain.entities import (
    GpuType,
    LLMInferenceFramework,
    LLMMetadata,
    LLMSource,
    ModelBundle,
    ModelBundleFlavorType,
    ModelEndpoint,
    ModelEndpointType,
    Quantization,
    RunnableImageFlavor,
    RunnableImageLike,
    StreamingEnhancedRunnableImageFlavor,
)
from model_engine_server.domain.entities.docker_image_batch_job_bundle_entity import (
    DockerImageBatchJobBundle,
)
from model_engine_server.domain.exceptions import (
    DockerImageNotFoundException,
    EndpointInfraStateNotFound,
    EndpointLabelsException,
    EndpointUnsupportedInferenceTypeException,
    EndpointUnsupportedRequestException,
    FailToInferHardwareException,
    InvalidRequestException,
    LatestImageTagNotFoundException,
    ObjectHasInvalidValueException,
    ObjectNotAuthorizedException,
    ObjectNotFoundException,
    UpstreamServiceError,
)
from model_engine_server.domain.gateways import (
    DockerImageBatchJobGateway,
    StreamingModelEndpointInferenceGateway,
)
from model_engine_server.domain.gateways.llm_artifact_gateway import LLMArtifactGateway
from model_engine_server.domain.repositories import (
    DockerImageBatchJobBundleRepository,
    DockerRepository,
    ModelBundleRepository,
    TokenizerRepository,
)
from model_engine_server.domain.services import LLMModelEndpointService, ModelEndpointService
from model_engine_server.domain.services.llm_batch_completions_service import (
    LLMBatchCompletionsService,
)
from model_engine_server.infra.gateways.filesystem_gateway import FilesystemGateway
from model_engine_server.infra.repositories.live_tokenizer_repository import (
    SUPPORTED_MODELS_INFO,
    get_models_s3_uri,
)

from ...common.datadog_utils import add_trace_request_id
from ..authorization.live_authorization_module import LiveAuthorizationModule
from .model_bundle_use_cases import CreateModelBundleV2UseCase
from .model_endpoint_use_cases import (
    CONVERTED_FROM_ARTIFACT_LIKE_KEY,
    _handle_post_inference_hooks,
    model_endpoint_entity_to_get_model_endpoint_response,
    validate_billing_tags,
    validate_deployment_resources,
    validate_labels,
    validate_post_inference_hooks,
)

logger = make_logger(logger_name())

OPENAI_CHAT_COMPLETION_PATH = "/v1/chat/completions"
CHAT_TEMPLATE_MAX_LENGTH = 10_000
CHAT_SUPPORTED_INFERENCE_FRAMEWORKS = [LLMInferenceFramework.VLLM]

OPENAI_COMPLETION_PATH = "/v1/completions"
OPENAI_SUPPORTED_INFERENCE_FRAMEWORKS = [LLMInferenceFramework.VLLM]

LLM_METADATA_KEY = "_llm"
RESERVED_METADATA_KEYS = [LLM_METADATA_KEY, CONVERTED_FROM_ARTIFACT_LIKE_KEY]
VLLM_MODEL_WEIGHTS_FOLDER = "model_files"

INFERENCE_FRAMEWORK_REPOSITORY: Dict[LLMInferenceFramework, str] = {
    LLMInferenceFramework.DEEPSPEED: "instant-llm",
    LLMInferenceFramework.TEXT_GENERATION_INFERENCE: hmi_config.tgi_repository,
    LLMInferenceFramework.VLLM: hmi_config.vllm_repository,
    LLMInferenceFramework.LIGHTLLM: hmi_config.lightllm_repository,
    LLMInferenceFramework.TENSORRT_LLM: hmi_config.tensorrt_llm_repository,
}

_SUPPORTED_MODELS_BY_FRAMEWORK = {
    LLMInferenceFramework.DEEPSPEED: set(
        [
            "mpt-7b",
            "mpt-7b-instruct",
            "flan-t5-xxl",
            "llama-7b",
            "gpt-j-6b",
            "gpt-j-6b-zh-en",
            "gpt4all-j",
            "dolly-v2-12b",
            "stablelm-tuned-7b",
            "vicuna-13b",
        ]
    ),
    LLMInferenceFramework.TEXT_GENERATION_INFERENCE: set(
        [
            "mpt-7b",
            "mpt-7b-instruct",
            "flan-t5-xxl",
            "llama-7b",
            "llama-2-7b",
            "llama-2-7b-chat",
            "llama-2-13b",
            "llama-2-13b-chat",
            "llama-2-70b",
            "llama-2-70b-chat",
            "falcon-7b",
            "falcon-7b-instruct",
            "falcon-40b",
            "falcon-40b-instruct",
            "codellama-7b",
            "codellama-7b-instruct",
            "codellama-13b",
            "codellama-13b-instruct",
            "codellama-34b",
            "codellama-34b-instruct",
            "llm-jp-13b-instruct-full",
            "llm-jp-13b-instruct-full-dolly",
            "zephyr-7b-alpha",
            "zephyr-7b-beta",
        ]
    ),
    LLMInferenceFramework.VLLM: set(
        [
            "mpt-7b",
            "mpt-7b-instruct",
            "llama-7b",
            "llama-2-7b",
            "llama-2-7b-chat",
            "llama-2-13b",
            "llama-2-13b-chat",
            "llama-2-70b",
            "llama-2-70b-chat",
            "llama-3-8b",
            "llama-3-8b-instruct",
            "llama-3-8b-instruct-262k",
            "llama-3-70b",
            "llama-3-70b-instruct",
            "llama-3-1-8b",
            "llama-3-1-8b-instruct",
            "llama-3-1-70b",
            "llama-3-1-70b-instruct",
            "llama-3-1-405b",
            "llama-3-1-405b-instruct",
            "llama-3-2-11b-vision-instruct",
            "llama-3-2-90b-vision-instruct",
            "falcon-7b",
            "falcon-7b-instruct",
            "falcon-40b",
            "falcon-40b-instruct",
            "falcon-180b",
            "falcon-180b-chat",
            "codellama-7b",
            "codellama-7b-instruct",
            "codellama-13b",
            "codellama-13b-instruct",
            "codellama-34b",
            "codellama-34b-instruct",
            "codellama-70b",
            "codellama-70b-instruct",
            "mistral-7b",
            "mistral-7b-instruct",
            "mixtral-8x7b",
            "mixtral-8x7b-instruct",
            "mixtral-8x22b",
            "mixtral-8x22b-instruct",
            "mammoth-coder-llama-2-7b",
            "mammoth-coder-llama-2-13b",
            "mammoth-coder-llama-2-34b",
            "zephyr-7b-alpha",
            "zephyr-7b-beta",
            "gemma-2b",
            "gemma-2b-instruct",
            "gemma-7b",
            "gemma-7b-instruct",
            "phi-3-mini-4k-instruct",
            "phi-3-mini-128k-instruct",
            "phi-3-small-8k-instruct",
            "phi-3-small-128k-instruct",
            "phi-3-medium-4-instruct",
            "phi-3-medium-128k-instruct",
            "deepseek-coder-v2",
            "deepseek-coder-v2-instruct",
            "deepseek-coder-v2-lite",
            "deepseek-coder-v2-lite-instruct",
            "qwen2-72b-instruct",
        ]
    ),
    LLMInferenceFramework.LIGHTLLM: set(
        [
            "llama-7b",
            "llama-2-7b",
            "llama-2-7b-chat",
            "llama-2-13b",
            "llama-2-13b-chat",
            "llama-2-70b",
            "llama-2-70b-chat",
        ]
    ),
    LLMInferenceFramework.TENSORRT_LLM: set(
        ["llama-2-7b", "mixtral-8x7b", "mixtral-8x7b-instruct"]
    ),
}

_SUPPORTED_QUANTIZATIONS: Dict[LLMInferenceFramework, List[Quantization]] = {
    LLMInferenceFramework.DEEPSPEED: [],
    LLMInferenceFramework.TEXT_GENERATION_INFERENCE: [Quantization.BITSANDBYTES],
    LLMInferenceFramework.VLLM: [Quantization.AWQ],
    LLMInferenceFramework.LIGHTLLM: [],
    LLMInferenceFramework.TENSORRT_LLM: [],
}


NUM_DOWNSTREAM_REQUEST_RETRIES = 80  # has to be high enough so that the retries take the 5 minutes
DOWNSTREAM_REQUEST_TIMEOUT_SECONDS = 5 * 60  # 5 minutes

SERVICE_NAME = "model-engine"
SERVICE_IDENTIFIER = os.getenv("SERVICE_IDENTIFIER")
LATEST_INFERENCE_FRAMEWORK_CONFIG_MAP_NAME = f"{SERVICE_NAME}-inference-framework-latest-config"
RECOMMENDED_HARDWARE_CONFIG_MAP_NAME = f"{SERVICE_NAME}-recommended-hardware-config"
if SERVICE_IDENTIFIER:
    SERVICE_NAME += f"-{SERVICE_IDENTIFIER}"


def count_tokens(input: str, model_name: str, tokenizer_repository: TokenizerRepository) -> int:
    """
    Count the number of tokens in the input string.
    """
    tokenizer = tokenizer_repository.load_tokenizer(model_name)
    return len(tokenizer.encode(input))


async def _get_latest_batch_v2_tag(inference_framework: LLMInferenceFramework) -> str:
    config_map = await read_config_map(LATEST_INFERENCE_FRAMEWORK_CONFIG_MAP_NAME)
    batch_key = f"{inference_framework}_batch_v2"
    if batch_key not in config_map:
        raise LatestImageTagNotFoundException(
            f"Could not find latest batch job tag for inference framework {inference_framework}. key: {batch_key}"
        )
    return config_map[batch_key]


async def _get_latest_batch_tag(inference_framework: LLMInferenceFramework) -> str:
    config_map = await read_config_map(LATEST_INFERENCE_FRAMEWORK_CONFIG_MAP_NAME)
    batch_key = f"{inference_framework}_batch"
    if batch_key not in config_map:
        raise LatestImageTagNotFoundException(
            f"Could not find latest batch job tag for inference framework {inference_framework}. key: {batch_key}"
        )
    return config_map[batch_key]


async def _get_latest_tag(inference_framework: LLMInferenceFramework) -> str:
    config_map = await read_config_map(LATEST_INFERENCE_FRAMEWORK_CONFIG_MAP_NAME)
    if inference_framework not in config_map:
        raise LatestImageTagNotFoundException(
            f"Could not find latest tag for inference framework {inference_framework}."
        )
    return config_map[inference_framework]


async def _get_recommended_hardware_config_map() -> Dict[str, Any]:
    try:
        config_map = await read_config_map(RECOMMENDED_HARDWARE_CONFIG_MAP_NAME)
    except Exception as e:
        logger.error(
            f"Failed to read config map {RECOMMENDED_HARDWARE_CONFIG_MAP_NAME}, can't infer hardware config."
        )
        raise FailToInferHardwareException(
            f"Failed to read config map {RECOMMENDED_HARDWARE_CONFIG_MAP_NAME}, can't infer hardware config."
        ) from e
    return config_map


def _model_endpoint_entity_to_get_llm_model_endpoint_response(
    model_endpoint: ModelEndpoint,
) -> GetLLMModelEndpointV1Response:
    if (
        model_endpoint.record.metadata is None
        or LLM_METADATA_KEY not in model_endpoint.record.metadata
    ):
        raise ObjectHasInvalidValueException(
            f"Can't translate model entity to response, endpoint {model_endpoint.record.id} does not have LLM metadata."
        )
    llm_metadata = model_endpoint.record.metadata.get(LLM_METADATA_KEY, {})
    response = GetLLMModelEndpointV1Response(
        id=model_endpoint.record.id,
        name=model_endpoint.record.name,
        model_name=llm_metadata["model_name"],
        source=llm_metadata["source"],
        status=model_endpoint.record.status,
        inference_framework=llm_metadata["inference_framework"],
        inference_framework_image_tag=llm_metadata["inference_framework_image_tag"],
        num_shards=llm_metadata["num_shards"],
        quantize=llm_metadata.get("quantize"),
        checkpoint_path=llm_metadata.get("checkpoint_path"),
        chat_template_override=llm_metadata.get("chat_template_override"),
        spec=model_endpoint_entity_to_get_model_endpoint_response(model_endpoint),
    )
    return response


def validate_model_name(model_name: str, inference_framework: LLMInferenceFramework) -> None:
    if model_name not in _SUPPORTED_MODELS_BY_FRAMEWORK[inference_framework]:
        raise ObjectHasInvalidValueException(
            f"Model name {model_name} is not supported for inference framework {inference_framework}."
        )


def validate_num_shards(
    num_shards: int, inference_framework: LLMInferenceFramework, gpus: int
) -> None:
    if inference_framework == LLMInferenceFramework.DEEPSPEED:
        if num_shards <= 1:
            raise ObjectHasInvalidValueException("DeepSpeed requires more than 1 GPU.")
        if num_shards != gpus:
            raise ObjectHasInvalidValueException(
                f"Num shard {num_shards} must be the same as number of GPUs {gpus} for DeepSpeed."
            )
    if num_shards != gpus:
        raise ObjectHasInvalidValueException(
            f"Num shard {num_shards} must be equal to the number of GPUs {gpus}."
        )


def validate_quantization(
    quantize: Optional[Quantization], inference_framework: LLMInferenceFramework
) -> None:
    if quantize is not None and quantize not in _SUPPORTED_QUANTIZATIONS[inference_framework]:
        raise ObjectHasInvalidValueException(
            f"Quantization {quantize} is not supported for inference framework {inference_framework}. Supported quantization types are {_SUPPORTED_QUANTIZATIONS[inference_framework]}."
        )


def validate_chat_template(
    chat_template: Optional[str], inference_framework: LLMInferenceFramework
) -> None:
    if chat_template is not None:
        if len(chat_template) > CHAT_TEMPLATE_MAX_LENGTH:
            raise ObjectHasInvalidValueException(
                f"Chat template length must be less than {CHAT_TEMPLATE_MAX_LENGTH}."
            )

        if inference_framework != LLMInferenceFramework.VLLM:
            raise ObjectHasInvalidValueException(
                f"Chat template is only supported for inference framework {LLMInferenceFramework.VLLM}."
            )


def validate_checkpoint_path_uri(checkpoint_path: str) -> None:
    if (
        not checkpoint_path.startswith("s3://")
        and not checkpoint_path.startswith("azure://")
        and "blob.core.windows.net" not in checkpoint_path
    ):
        raise ObjectHasInvalidValueException(
            f"Only S3 and Azure Blob Storage paths are supported. Given checkpoint path: {checkpoint_path}."
        )
    if checkpoint_path.endswith(".tar"):
        raise ObjectHasInvalidValueException(
            f"Tar files are not supported. Given checkpoint path: {checkpoint_path}."
        )


def get_checkpoint_path(model_name: str, checkpoint_path_override: Optional[str]) -> str:
    checkpoint_path = None
    models_info = SUPPORTED_MODELS_INFO.get(model_name, None)
    if checkpoint_path_override:
        checkpoint_path = checkpoint_path_override
    elif models_info and models_info.s3_repo:
        checkpoint_path = get_models_s3_uri(models_info.s3_repo, "")  # pragma: no cover

    if not checkpoint_path:
        raise InvalidRequestException(f"No checkpoint path found for model {model_name}")

    validate_checkpoint_path_uri(checkpoint_path)
    return checkpoint_path


def validate_checkpoint_files(checkpoint_files: List[str]) -> None:
    """Require safetensors in the checkpoint path."""
    model_files = [f for f in checkpoint_files if "model" in f]
    num_safetensors = len([f for f in model_files if f.endswith(".safetensors")])
    if num_safetensors == 0:
        raise ObjectHasInvalidValueException("No safetensors found in the checkpoint path.")


def encode_template(chat_template: str) -> str:
    """Base64 encode the chat template to safely pass it to bash."""

    encoded = base64.b64encode(chat_template.encode("utf-8")).decode("utf-8")
    return encoded


class CreateLLMModelBundleV1UseCase:
    def __init__(
        self,
        create_model_bundle_use_case: CreateModelBundleV2UseCase,
        model_bundle_repository: ModelBundleRepository,
        llm_artifact_gateway: LLMArtifactGateway,
        docker_repository: DockerRepository,
    ):
        self.authz_module = LiveAuthorizationModule()
        self.create_model_bundle_use_case = create_model_bundle_use_case
        self.model_bundle_repository = model_bundle_repository
        self.llm_artifact_gateway = llm_artifact_gateway
        self.docker_repository = docker_repository

    def check_docker_image_exists_for_image_tag(
        self, framework_image_tag: str, repository_name: str
    ):
        if not self.docker_repository.image_exists(
            image_tag=framework_image_tag,
            repository_name=repository_name,
        ):
            raise DockerImageNotFoundException(
                repository=repository_name,
                tag=framework_image_tag,
            )

    async def execute(
        self,
        user: User,
        endpoint_name: str,
        model_name: str,
        source: LLMSource,
        framework: LLMInferenceFramework,
        framework_image_tag: str,
        endpoint_type: ModelEndpointType,
        num_shards: int,
        quantize: Optional[Quantization],
        checkpoint_path: Optional[str],
        chat_template_override: Optional[str],
        nodes_per_worker: int,
    ) -> ModelBundle:
        multinode = nodes_per_worker > 1
        if source == LLMSource.HUGGING_FACE:
            self.check_docker_image_exists_for_image_tag(
                framework_image_tag, INFERENCE_FRAMEWORK_REPOSITORY[framework]
            )
            if multinode and framework == LLMInferenceFramework.VLLM:
                bundle_id = await self.create_vllm_multinode_bundle(
                    user,
                    model_name,
                    framework_image_tag,
                    endpoint_name,
                    num_shards,
                    nodes_per_worker,
                    quantize,
                    checkpoint_path,
                    chat_template_override,
                )
            elif multinode:
                raise ObjectHasInvalidValueException(
                    f"Multinode is not supported for framework {framework}."
                )
            elif framework == LLMInferenceFramework.DEEPSPEED:
                bundle_id = await self.create_deepspeed_bundle(
                    user,
                    model_name,
                    framework_image_tag,
                    endpoint_type,
                    endpoint_name,
                )
            elif framework == LLMInferenceFramework.TEXT_GENERATION_INFERENCE:
                bundle_id = await self.create_text_generation_inference_bundle(
                    user,
                    model_name,
                    framework_image_tag,
                    endpoint_name,
                    num_shards,
                    quantize,
                    checkpoint_path,
                )
            elif framework == LLMInferenceFramework.VLLM:
                bundle_id = await self.create_vllm_bundle(
                    user,
                    model_name,
                    framework_image_tag,
                    endpoint_name,
                    num_shards,
                    quantize,
                    checkpoint_path,
                    chat_template_override,
                )
            elif framework == LLMInferenceFramework.LIGHTLLM:
                bundle_id = await self.create_lightllm_bundle(
                    user,
                    model_name,
                    framework_image_tag,
                    endpoint_name,
                    num_shards,
                    checkpoint_path,
                )
            elif framework == LLMInferenceFramework.TENSORRT_LLM:
                bundle_id = await self.create_tensorrt_llm_bundle(
                    user,
                    framework_image_tag,
                    endpoint_name,
                    num_shards,
                    checkpoint_path,
                )
            else:
                raise ObjectHasInvalidValueException(
                    f"Framework {framework} is not supported for source {source}."
                )
        else:
            raise ObjectHasInvalidValueException(f"Source {source} is not supported.")

        model_bundle = await self.model_bundle_repository.get_model_bundle(bundle_id)
        if model_bundle is None:
            raise ObjectNotFoundException(f"Model bundle {bundle_id} was not found after creation.")
        return model_bundle

    async def create_text_generation_inference_bundle(
        self,
        user: User,
        model_name: str,
        framework_image_tag: str,
        endpoint_unique_name: str,
        num_shards: int,
        quantize: Optional[Quantization],
        checkpoint_path: Optional[str],
    ):
        command = []

        # TGI requires max_input_length < max_total_tokens
        max_input_length = 1024
        max_total_tokens = 2048
        if "llama-2" in model_name:
            max_input_length = 4095
            max_total_tokens = 4096

        subcommands = []

        checkpoint_path = get_checkpoint_path(model_name, checkpoint_path)
        final_weights_folder = "model_files"

        subcommands += self.load_model_weights_sub_commands(
            LLMInferenceFramework.TEXT_GENERATION_INFERENCE,
            framework_image_tag,
            checkpoint_path,
            final_weights_folder,
        )

        subcommands.append(
            f"text-generation-launcher --hostname :: --model-id {final_weights_folder}  --num-shard {num_shards} --port 5005 --max-input-length {max_input_length} --max-total-tokens {max_total_tokens}"
        )

        if quantize:
            subcommands[-1] = subcommands[-1] + f" --quantize {quantize}"
        command = [
            "/bin/bash",
            "-c",
            ";".join(subcommands),
        ]

        return (
            await self.create_model_bundle_use_case.execute(
                user,
                CreateModelBundleV2Request(
                    name=endpoint_unique_name,
                    schema_location="TBA",
                    flavor=StreamingEnhancedRunnableImageFlavor(
                        flavor=ModelBundleFlavorType.STREAMING_ENHANCED_RUNNABLE_IMAGE,
                        repository=hmi_config.tgi_repository,
                        tag=framework_image_tag,
                        command=command,
                        streaming_command=command,
                        protocol="http",
                        readiness_initial_delay_seconds=10,
                        healthcheck_route="/health",
                        predict_route="/generate",
                        streaming_predict_route="/generate_stream",
                        env={},
                    ),
                    metadata={},
                ),
                do_auth_check=False,
                # Skip auth check because llm create endpoint is called as the user itself,
                # but the user isn't directly making the action. It should come from the fine tune
                # job.
            )
        ).model_bundle_id

    def load_model_weights_sub_commands(
        self, framework, framework_image_tag, checkpoint_path, final_weights_folder
    ):
        if checkpoint_path.startswith("s3://"):
            return self.load_model_weights_sub_commands_s3(
                framework, framework_image_tag, checkpoint_path, final_weights_folder
            )
        elif checkpoint_path.startswith("azure://") or "blob.core.windows.net" in checkpoint_path:
            return self.load_model_weights_sub_commands_abs(
                framework, framework_image_tag, checkpoint_path, final_weights_folder
            )
        else:
            raise ObjectHasInvalidValueException(
                f"Only S3 and Azure Blob Storage paths are supported. Given checkpoint path: {checkpoint_path}."
            )

    def load_model_weights_sub_commands_s3(
        self, framework, framework_image_tag, checkpoint_path, final_weights_folder
    ):
        subcommands = []
        s5cmd = "s5cmd"

        # This is a hack for now to skip installing s5cmd for text-generation-inference:0.9.3-launch_s3,
        # which has s5cmd binary already baked in. Otherwise, install s5cmd if it's not already available
        if (
            framework == LLMInferenceFramework.TEXT_GENERATION_INFERENCE
            and framework_image_tag != "0.9.3-launch_s3"
        ):
            subcommands.append(f"{s5cmd} > /dev/null || conda install -c conda-forge -y {s5cmd}")
        else:
            s5cmd = "./s5cmd"

        checkpoint_files = self.llm_artifact_gateway.list_files(checkpoint_path)
        validate_checkpoint_files(checkpoint_files)

        # filter to configs ('*.model' and '*.json') and weights ('*.safetensors')
        file_selection_str = '--include "*.model" --include "*.json" --include "*.safetensors" --exclude "optimizer*"'
        subcommands.append(
            f"{s5cmd} --numworkers 512 cp --concurrency 10 {file_selection_str} {os.path.join(checkpoint_path, '*')} {final_weights_folder}"
        )
        return subcommands

    def load_model_weights_sub_commands_abs(
        self, framework, framework_image_tag, checkpoint_path, final_weights_folder
    ):
        subcommands = []

        subcommands.extend(
            [
                "export AZCOPY_AUTO_LOGIN_TYPE=WORKLOAD",
                "curl -L https://aka.ms/downloadazcopy-v10-linux | tar --strip-components=1 -C /usr/local/bin --no-same-owner --exclude=*.txt -xzvf - && chmod 755 /usr/local/bin/azcopy",
            ]
        )

        base_path = checkpoint_path.split("/")[-1]
        if base_path.endswith(".tar"):
            # If the checkpoint file is a tar file, extract it into final_weights_folder
            subcommands.extend(
                [
                    f"azcopy copy {checkpoint_path} .",
                    f"mkdir -p {final_weights_folder}",
                    f"tar --no-same-owner -xf {base_path} -C {final_weights_folder}",
                ]
            )
        else:
            file_selection_str = (
                '--include-pattern "*.model;*.json;*.safetensors" --exclude-pattern "optimizer*"'
            )
            subcommands.append(
                f"azcopy copy --recursive {file_selection_str} {os.path.join(checkpoint_path, '*')} {final_weights_folder}"
            )

        return subcommands

    def load_model_files_sub_commands_trt_llm(
        self,
        checkpoint_path,
    ):
        """
        This function generate subcommands to load model files for TensorRT-LLM.
        Each model checkpoint is constituted of two folders: `model_weights` which stores the model engine files,
        and `model_tokenizer` which stores the model tokenizer files.
        See llm-engine/model-engine/model_engine_server/inference/tensorrt-llm/triton_model_repo/tensorrt_llm/config.pbtxt
        and llm-engine/model-engine/model_engine_server/inference/tensorrt-llm/triton_model_repo/postprocessing/config.pbtxt
        """
        if checkpoint_path.startswith("s3://"):
            subcommands = [
                f"./s5cmd --numworkers 512 cp --concurrency 50 {os.path.join(checkpoint_path, '*')} ./"
            ]
        else:
            subcommands.extend(
                [
                    "export AZCOPY_AUTO_LOGIN_TYPE=WORKLOAD",
                    "curl -L https://aka.ms/downloadazcopy-v10-linux | tar --strip-components=1 -C /usr/local/bin --no-same-owner --exclude=*.txt -xzvf - && chmod 755 /usr/local/bin/azcopy",
                    f"azcopy copy --recursive {os.path.join(checkpoint_path, '*')} ./",
                ]
            )
        return subcommands

    async def create_deepspeed_bundle(
        self,
        user: User,
        model_name: str,
        framework_image_tag: str,
        endpoint_type: ModelEndpointType,
        endpoint_unique_name: str,
    ):
        if endpoint_type == ModelEndpointType.STREAMING:
            command = [
                "dumb-init",
                "--",
                "ddtrace-run",
                "run-streamer",
                "--http",
                "production_threads",
                "--concurrency",
                "1",
                "--config",
                "/install/spellbook/inference/service--spellbook_streaming_inference.yaml",
            ]
            return (
                await self.create_model_bundle_use_case.execute(
                    user,
                    CreateModelBundleV2Request(
                        name=endpoint_unique_name,
                        schema_location="TBA",
                        flavor=StreamingEnhancedRunnableImageFlavor(
                            flavor=ModelBundleFlavorType.STREAMING_ENHANCED_RUNNABLE_IMAGE,
                            repository="instant-llm",  # TODO: let user choose repo
                            tag=framework_image_tag,
                            command=command,
                            streaming_command=command,
                            env={
                                "MODEL_NAME": model_name,
                            },
                            protocol="http",
                            readiness_initial_delay_seconds=60,
                        ),
                        metadata={},
                    ),
                    do_auth_check=False,
                )
            ).model_bundle_id
        else:
            return (
                await self.create_model_bundle_use_case.execute(
                    user,
                    CreateModelBundleV2Request(
                        name=endpoint_unique_name,
                        schema_location="TBA",
                        flavor=RunnableImageFlavor(
                            flavor=ModelBundleFlavorType.RUNNABLE_IMAGE,
                            repository="instant-llm",
                            tag=framework_image_tag,
                            command=[
                                "dumb-init",
                                "--",
                                "ddtrace-run",
                                "run-service",
                                "--http",
                                "production_threads",
                                "--concurrency",
                                "1",
                                "--config",
                                "/install/spellbook/inference/service--spellbook_inference.yaml",
                            ],
                            env={
                                "MODEL_NAME": model_name,
                            },
                            protocol="http",
                            readiness_initial_delay_seconds=1800,
                        ),
                        metadata={},
                    ),
                    do_auth_check=False,
                )
            ).model_bundle_id

    def _create_vllm_bundle_command(
        self,
        model_name: str,
        framework_image_tag: str,
        num_shards: int,
        quantize: Optional[Quantization],
        checkpoint_path: Optional[str],
        chat_template_override: Optional[str],
        multinode: bool,
        is_leader: bool,
        nodes_per_worker: int = 1,  # only used if multinode
    ):
        """
        VLLM start command for the single worker, or the leader in a LeaderWorkerSet.
        """
        command = []
        subcommands = []

        checkpoint_path = get_checkpoint_path(model_name, checkpoint_path)
        # added as workaround since transformers doesn't support mistral yet, vllm expects "mistral" in model weights folder
        if "mistral" in model_name:
            final_weights_folder = "mistral_files"
        else:
            final_weights_folder = "model_files"
        subcommands += self.load_model_weights_sub_commands(
            LLMInferenceFramework.VLLM,
            framework_image_tag,
            checkpoint_path,
            final_weights_folder,
        )

        vllm_cmd = ""

        if multinode and is_leader:
            vllm_cmd += "/workspace/init_ray.sh leader --ray_cluster_size=$RAY_CLUSTER_SIZE --own_address=$K8S_OWN_POD_NAME.$K8S_LWS_NAME.$K8S_OWN_NAMESPACE.svc.cluster.local; "
        elif multinode and not is_leader:
            vllm_cmd += "/workspace/init_ray.sh worker --ray_address=$LWS_LEADER_ADDRESS.svc.cluster.local --own_address=$K8S_OWN_POD_NAME.$K8S_LWS_NAME.$K8S_OWN_NAMESPACE.svc.cluster.local"

        if is_leader:
            vllm_cmd += f"python -m vllm_server --model {final_weights_folder} --tensor-parallel-size {num_shards} --port 5005"

            if multinode:
                vllm_cmd += f" --pipeline-parallel-size {nodes_per_worker}"
            # TODO pipeline parallel also

            chat_template_cmd = None
            if chat_template_override:
                # We encode the chat template as base64 to avoid issues with special characters
                # and decode it via bash
                chat_template_cmd = f'export CHAT_TEMPLATE=$(echo "{encode_template(chat_template_override)}" | base64 --decode)'
                subcommands.append(chat_template_cmd)
                vllm_cmd += ' --chat-template "$CHAT_TEMPLATE"'

            if quantize:  # pragma: no cover
                if quantize != Quantization.AWQ:
                    raise InvalidRequestException(
                        f"Quantization {quantize} is not supported by vLLM."
                    )

                vllm_cmd += f" --quantization {quantize}"

            if hmi_config.sensitive_log_mode:  # pragma: no cover
                vllm_cmd += " --disable-log-requests"

            additional_args = infer_addition_engine_args_from_model_name(model_name)

            if additional_args.max_gpu_memory_utilization:
                vllm_cmd += f" --gpu-memory-utilization {additional_args.max_gpu_memory_utilization} --enforce-eager"

            if additional_args.attention_backend:
                vllm_cmd += " --attention-backend FLASHINFER"

        subcommands.append(vllm_cmd)
        command = [
            "/bin/bash",
            "-c",
            ";".join(subcommands),
        ]

        return command

    async def create_vllm_bundle(
        self,
        user: User,
        model_name: str,
        framework_image_tag: str,
        endpoint_unique_name: str,
        num_shards: int,
        quantize: Optional[Quantization],
        checkpoint_path: Optional[str],
        chat_template_override: Optional[str],
    ):
        command = self._create_vllm_bundle_command(
            model_name,
            framework_image_tag,
            num_shards,
            quantize,
            checkpoint_path,
            chat_template_override,
            multinode=False,
            is_leader=True,
            nodes_per_worker=1,
        )

        create_model_bundle_v2_request = CreateModelBundleV2Request(
            name=endpoint_unique_name,
            schema_location="TBA",
            flavor=StreamingEnhancedRunnableImageFlavor(
                flavor=ModelBundleFlavorType.STREAMING_ENHANCED_RUNNABLE_IMAGE,
                repository=hmi_config.vllm_repository,
                tag=framework_image_tag,
                command=command,
                streaming_command=command,
                protocol="http",
                readiness_initial_delay_seconds=10,
                healthcheck_route="/health",
                predict_route="/predict",
                streaming_predict_route="/stream",
                extra_routes=[OPENAI_CHAT_COMPLETION_PATH],
                env={},
            ),
            metadata={},
        )

        return (
            await self.create_model_bundle_use_case.execute(
                user,
<<<<<<< HEAD
                create_model_bundle_v2_request,
                do_auth_check=False,
                # Skip auth check because llm create endpoint is called as the user itself,
                # but the user isn't directly making the action. It should come from the fine tune
                # job.
            )
        ).model_bundle_id

    async def create_vllm_multinode_bundle(
        self,
        user: User,
        model_name: str,
        framework_image_tag: str,
        endpoint_unique_name: str,
        num_shards: int,
        nodes_per_worker: int,
        quantize: Optional[Quantization],
        checkpoint_path: Optional[str],
        chat_template_override: Optional[str],
    ):
        leader_command = self._create_vllm_bundle_command(
            model_name,
            framework_image_tag,
            num_shards,
            quantize,
            checkpoint_path,
            chat_template_override,
            multinode=True,
            is_leader=True,
            nodes_per_worker=nodes_per_worker,
        )
        worker_command = self._create_vllm_bundle_command(
            model_name,
            framework_image_tag,
            num_shards,
            quantize,
            checkpoint_path,
            chat_template_override,
            multinode=True,
            is_leader=False,
            nodes_per_worker=nodes_per_worker,
        )

        # These env vars e.g. leader name, lws name, namespace should be filled in by Launch automatically
        common_vllm_envs = {
            "VLLM_HOST_IP": "$(K8S_OWN_POD_NAME).$(K8S_LWS_NAME).$(K8S_OWN_NAMESPACE).svc.cluster.local",  # TODO this should be different for each node, try $(K8S_OWN_POD_NAME).$(K8S_OWN_NAMESPACE)
            "NCCL_SOCKET_IFNAME": "eth0",
            "GLOO_SOCKET_IFNAME": "eth0",  # maybe don't need
            "NCCL_DEBUG": "INFO",  # TODO remove once fully tested
            "VLLM_LOGGING_LEVEL": "INFO",  # TODO remove once fully tested
            "RAY_CLUSTER_SIZE": "$(K8S_LWS_CLUSTER_SIZE)",
        }

        leader_env = common_vllm_envs.copy()
        worker_env = common_vllm_envs.copy()

        create_model_bundle_v2_request = CreateModelBundleV2Request(
            name=endpoint_unique_name,
            schema_location="TBA",
            flavor=StreamingEnhancedRunnableImageFlavor(
                flavor=ModelBundleFlavorType.STREAMING_ENHANCED_RUNNABLE_IMAGE,
                repository=hmi_config.vllm_repository,
                tag=framework_image_tag,
                command=leader_command,
                streaming_command=leader_command,
                protocol="http",
                readiness_initial_delay_seconds=10,
                healthcheck_route="/health",
                predict_route="/predict",
                streaming_predict_route="/stream",
                extra_routes=[OPENAI_CHAT_COMPLETION_PATH],
                env=leader_env,
                worker_command=worker_command,
                worker_env=worker_env,
            ),
            metadata={},
        )

        return (
            await self.create_model_bundle_use_case.execute(
                user,
                create_model_bundle_v2_request,
=======
                CreateModelBundleV2Request(
                    name=endpoint_unique_name,
                    schema_location="TBA",
                    flavor=StreamingEnhancedRunnableImageFlavor(
                        flavor=ModelBundleFlavorType.STREAMING_ENHANCED_RUNNABLE_IMAGE,
                        repository=hmi_config.vllm_repository,
                        tag=framework_image_tag,
                        command=command,
                        streaming_command=command,
                        protocol="http",
                        readiness_initial_delay_seconds=10,
                        healthcheck_route="/health",
                        predict_route="/predict",
                        streaming_predict_route="/stream",
                        extra_routes=[
                            OPENAI_CHAT_COMPLETION_PATH,
                            OPENAI_COMPLETION_PATH,
                        ],
                        env={},
                    ),
                    metadata={},
                ),
>>>>>>> 2061eff2
                do_auth_check=False,
                # Skip auth check because llm create endpoint is called as the user itself,
                # but the user isn't directly making the action. It should come from the fine tune
                # job.
            )
        ).model_bundle_id

    async def create_lightllm_bundle(
        self,
        user: User,
        model_name: str,
        framework_image_tag: str,
        endpoint_unique_name: str,
        num_shards: int,
        checkpoint_path: Optional[str],
    ):
        command = []

        # TODO: incorporate auto calculate max_total_token_num from https://github.com/ModelTC/lightllm/pull/81
        max_total_token_num = 6000  # LightLLM default
        if num_shards == 1:
            max_total_token_num = 15000  # Default for Llama 2 7B on 1 x A10
        elif num_shards == 2:
            max_total_token_num = 21000  # Default for Llama 2 13B on 2 x A10
        elif num_shards == 4:
            max_total_token_num = 70000  # Default for Llama 2 13B on 4 x A10
        max_req_input_len = 2047
        max_req_total_len = 2048
        if "llama-2" in model_name:
            max_req_input_len = 4095
            max_req_total_len = 4096

        subcommands = []

        checkpoint_path = get_checkpoint_path(model_name, checkpoint_path)
        final_weights_folder = "model_files"
        subcommands += self.load_model_weights_sub_commands(
            LLMInferenceFramework.LIGHTLLM,
            framework_image_tag,
            checkpoint_path,
            final_weights_folder,
        )

        subcommands.append(
            f"python -m lightllm.server.api_server --model_dir {final_weights_folder} --port 5005 --tp {num_shards} --max_total_token_num {max_total_token_num} --max_req_input_len {max_req_input_len} --max_req_total_len {max_req_total_len} --tokenizer_mode auto"
        )

        command = [
            "/bin/bash",
            "-c",
            ";".join(subcommands),
        ]

        return (
            await self.create_model_bundle_use_case.execute(
                user,
                CreateModelBundleV2Request(
                    name=endpoint_unique_name,
                    schema_location="TBA",
                    flavor=StreamingEnhancedRunnableImageFlavor(
                        flavor=ModelBundleFlavorType.STREAMING_ENHANCED_RUNNABLE_IMAGE,
                        repository=hmi_config.lightllm_repository,
                        tag=framework_image_tag,
                        command=command,
                        streaming_command=command,
                        protocol="http",
                        readiness_initial_delay_seconds=10,
                        healthcheck_route="/health",
                        predict_route="/generate",
                        streaming_predict_route="/generate_stream",
                        env={},
                    ),
                    metadata={},
                ),
                do_auth_check=False,
                # Skip auth check because llm create endpoint is called as the user itself,
                # but the user isn't directly making the action. It should come from the fine tune
                # job.
            )
        ).model_bundle_id

    async def create_tensorrt_llm_bundle(
        self,
        user: User,
        framework_image_tag: str,
        endpoint_unique_name: str,
        num_shards: int,
        checkpoint_path: Optional[str],
    ):
        command = []

        subcommands = []

        if not checkpoint_path:
            raise ObjectHasInvalidValueException(
                "Checkpoint must be provided for TensorRT-LLM models."
            )

        validate_checkpoint_path_uri(checkpoint_path)

        subcommands += self.load_model_files_sub_commands_trt_llm(
            checkpoint_path,
        )

        subcommands.append(
            f"python3 launch_triton_server.py --world_size={num_shards} --model_repo=./model_repo/"
        )

        command = [
            "/bin/bash",
            "-c",
            ";".join(subcommands),
        ]

        return (
            await self.create_model_bundle_use_case.execute(
                user,
                CreateModelBundleV2Request(
                    name=endpoint_unique_name,
                    schema_location="TBA",
                    flavor=StreamingEnhancedRunnableImageFlavor(
                        flavor=ModelBundleFlavorType.STREAMING_ENHANCED_RUNNABLE_IMAGE,
                        repository=hmi_config.tensorrt_llm_repository,
                        tag=framework_image_tag,
                        command=command,
                        streaming_command=command,
                        protocol="http",
                        readiness_initial_delay_seconds=10,
                        healthcheck_route="/v2/health/ready",
                        # See https://github.com/triton-inference-server/server/blob/main/docs/protocol/extension_generate.md
                        predict_route="/v2/models/ensemble/generate",
                        streaming_predict_route="/v2/models/ensemble/generate_stream",
                        env={},
                    ),
                    metadata={},
                ),
                do_auth_check=False,
                # Skip auth check because llm create endpoint is called as the user itself,
                # but the user isn't directly making the action. It should come from the fine tune
                # job.
            )
        ).model_bundle_id


class CreateLLMModelEndpointV1UseCase:
    def __init__(
        self,
        create_llm_model_bundle_use_case: CreateLLMModelBundleV1UseCase,
        model_endpoint_service: ModelEndpointService,
        docker_repository: DockerRepository,
        llm_artifact_gateway: LLMArtifactGateway,
    ):
        self.authz_module = LiveAuthorizationModule()
        self.create_llm_model_bundle_use_case = create_llm_model_bundle_use_case
        self.model_endpoint_service = model_endpoint_service
        self.docker_repository = docker_repository
        self.llm_artifact_gateway = llm_artifact_gateway

    async def execute(
        self, user: User, request: CreateLLMModelEndpointV1Request
    ) -> CreateLLMModelEndpointV1Response:
        await _fill_hardware_info(self.llm_artifact_gateway, request)
        if not (
            request.gpus
            and request.gpu_type
            and request.cpus
            and request.memory
            and request.storage
            and request.nodes_per_worker
        ):
            raise RuntimeError("Some hardware info is missing unexpectedly.")
        validate_deployment_resources(
            min_workers=request.min_workers,
            max_workers=request.max_workers,
            endpoint_type=request.endpoint_type,
        )
        if request.gpu_type == GpuType.NVIDIA_AMPERE_A100E:  # pragma: no cover
            raise ObjectHasInvalidValueException(
                "We have migrated A100 usage to H100. Please request for H100 instead!"
            )
        if request.labels is None:
            raise EndpointLabelsException("Endpoint labels cannot be None!")

        validate_labels(request.labels)
        validate_billing_tags(request.billing_tags)
        validate_post_inference_hooks(user, request.post_inference_hooks)
        validate_model_name(request.model_name, request.inference_framework)
        validate_num_shards(request.num_shards, request.inference_framework, request.gpus)
        validate_quantization(request.quantize, request.inference_framework)
        validate_chat_template(request.chat_template_override, request.inference_framework)

        if request.inference_framework in [
            LLMInferenceFramework.TEXT_GENERATION_INFERENCE,
            LLMInferenceFramework.VLLM,
            LLMInferenceFramework.LIGHTLLM,
            LLMInferenceFramework.TENSORRT_LLM,
        ]:
            if request.endpoint_type != ModelEndpointType.STREAMING:
                raise ObjectHasInvalidValueException(
                    f"Creating endpoint type {str(request.endpoint_type)} is not allowed. Can only create streaming endpoints for text-generation-inference, vLLM, LightLLM, and TensorRT-LLM."
                )

        if request.inference_framework_image_tag == "latest":
            request.inference_framework_image_tag = await _get_latest_tag(
                request.inference_framework
            )

        if (
            request.nodes_per_worker > 1
            and not request.inference_framework == LLMInferenceFramework.VLLM
        ):
            raise ObjectHasInvalidValueException(
                "Multinode endpoints are only supported for VLLM models."
            )

        bundle = await self.create_llm_model_bundle_use_case.execute(
            user,
            endpoint_name=request.name,
            model_name=request.model_name,
            source=request.source,
            framework=request.inference_framework,
            framework_image_tag=request.inference_framework_image_tag,
            endpoint_type=request.endpoint_type,
            num_shards=request.num_shards,
            quantize=request.quantize,
            checkpoint_path=request.checkpoint_path,
            chat_template_override=request.chat_template_override,
            nodes_per_worker=request.nodes_per_worker,
        )
        validate_resource_requests(
            bundle=bundle,
            cpus=request.cpus,
            memory=request.memory,
            storage=request.storage,
            gpus=request.gpus,
            gpu_type=request.gpu_type,
        )

        prewarm = request.prewarm
        if prewarm is None:
            prewarm = True

        high_priority = request.high_priority
        if high_priority is None:
            high_priority = False

        aws_role = self.authz_module.get_aws_role_for_user(user)
        results_s3_bucket = self.authz_module.get_s3_bucket_for_user(user)

        request.metadata[LLM_METADATA_KEY] = asdict(
            LLMMetadata(
                model_name=request.model_name,
                source=request.source,
                inference_framework=request.inference_framework,
                inference_framework_image_tag=request.inference_framework_image_tag,
                num_shards=request.num_shards,
                quantize=request.quantize,
                checkpoint_path=request.checkpoint_path,
                chat_template_override=request.chat_template_override,
            )
        )

        model_endpoint_record = await self.model_endpoint_service.create_model_endpoint(
            name=request.name,
            created_by=user.user_id,
            model_bundle_id=bundle.id,
            endpoint_type=request.endpoint_type,
            metadata=request.metadata,
            post_inference_hooks=request.post_inference_hooks,
            child_fn_info=None,
            cpus=request.cpus,
            gpus=request.gpus,
            memory=request.memory,
            gpu_type=request.gpu_type,
            storage=request.storage,
            nodes_per_worker=request.nodes_per_worker,
            optimize_costs=bool(request.optimize_costs),
            min_workers=request.min_workers,
            max_workers=request.max_workers,
            per_worker=request.per_worker,
            labels=request.labels,
            aws_role=aws_role,
            results_s3_bucket=results_s3_bucket,
            prewarm=prewarm,
            high_priority=high_priority,
            owner=user.team_id,
            default_callback_url=request.default_callback_url,
            default_callback_auth=request.default_callback_auth,
            public_inference=request.public_inference,
        )
        _handle_post_inference_hooks(
            created_by=user.user_id,
            name=request.name,
            post_inference_hooks=request.post_inference_hooks,
        )

        await self.model_endpoint_service.get_inference_autoscaling_metrics_gateway().emit_prewarm_metric(
            model_endpoint_record.id
        )

        return CreateLLMModelEndpointV1Response(
            endpoint_creation_task_id=model_endpoint_record.creation_task_id  # type: ignore
        )


class ListLLMModelEndpointsV1UseCase:
    """
    Use case for listing all LLM Model Endpoint of a given user and model endpoint name.
    Also include public_inference LLM endpoints.
    """

    def __init__(self, llm_model_endpoint_service: LLMModelEndpointService):
        self.llm_model_endpoint_service = llm_model_endpoint_service

    async def execute(
        self, user: User, name: Optional[str], order_by: Optional[ModelEndpointOrderBy]
    ) -> ListLLMModelEndpointsV1Response:
        """
        Runs the use case to list all Model Endpoints owned by the user with the given name.

        Args:
            user: The owner of the model endpoint(s).
            name: The name of the Model Endpoint(s).
            order_by: An optional argument to specify the output ordering of the model endpoints.

        Returns:
            A response object that contains the model endpoints.
        """
        model_endpoints = await self.llm_model_endpoint_service.list_llm_model_endpoints(
            owner=user.team_id, name=name, order_by=order_by
        )
        return ListLLMModelEndpointsV1Response(
            model_endpoints=[
                _model_endpoint_entity_to_get_llm_model_endpoint_response(m)
                for m in model_endpoints
            ]
        )


class GetLLMModelEndpointByNameV1UseCase:
    """
    Use case for getting an LLM Model Endpoint of a given user by name.
    """

    def __init__(self, llm_model_endpoint_service: LLMModelEndpointService):
        self.llm_model_endpoint_service = llm_model_endpoint_service
        self.authz_module = LiveAuthorizationModule()

    async def execute(self, user: User, model_endpoint_name: str) -> GetLLMModelEndpointV1Response:
        """
        Runs the use case to get the LLM endpoint with the given name.

        Args:
            user: The owner of the model endpoint.
            model_endpoint_name: The name of the model endpoint.

        Returns:
            A response object that contains the model endpoint.

        Raises:
            ObjectNotFoundException: If a model endpoint with the given name could not be found.
            ObjectNotAuthorizedException: If the owner does not own the model endpoint.
        """
        model_endpoint = await self.llm_model_endpoint_service.get_llm_model_endpoint(
            model_endpoint_name
        )
        if not model_endpoint:
            raise ObjectNotFoundException
        if not self.authz_module.check_access_read_owned_entity(
            user, model_endpoint.record
        ) and not self.authz_module.check_endpoint_public_inference_for_user(
            user, model_endpoint.record
        ):
            raise ObjectNotAuthorizedException
        return _model_endpoint_entity_to_get_llm_model_endpoint_response(model_endpoint)


def merge_metadata(
    request: Optional[Dict[str, Any]], record: Optional[Dict[str, Any]]
) -> Optional[Dict[str, Any]]:
    if request is None:
        return record
    if record is None:
        return request
    return {**record, **request}


class UpdateLLMModelEndpointV1UseCase:
    def __init__(
        self,
        create_llm_model_bundle_use_case: CreateLLMModelBundleV1UseCase,
        model_endpoint_service: ModelEndpointService,
        llm_model_endpoint_service: LLMModelEndpointService,
        docker_repository: DockerRepository,
    ):
        self.authz_module = LiveAuthorizationModule()
        self.create_llm_model_bundle_use_case = create_llm_model_bundle_use_case
        self.model_endpoint_service = model_endpoint_service
        self.llm_model_endpoint_service = llm_model_endpoint_service
        self.docker_repository = docker_repository

    async def execute(
        self,
        user: User,
        model_endpoint_name: str,
        request: UpdateLLMModelEndpointV1Request,
    ) -> UpdateLLMModelEndpointV1Response:
        if request.labels is not None:
            validate_labels(request.labels)
        validate_billing_tags(request.billing_tags)
        validate_post_inference_hooks(user, request.post_inference_hooks)

        model_endpoint = await self.llm_model_endpoint_service.get_llm_model_endpoint(
            model_endpoint_name
        )
        if not model_endpoint:
            raise ObjectNotFoundException
        if not self.authz_module.check_access_write_owned_entity(user, model_endpoint.record):
            raise ObjectNotAuthorizedException

        endpoint_record = model_endpoint.record
        model_endpoint_id = endpoint_record.id
        bundle = endpoint_record.current_model_bundle

        # TODO: We may want to consider what happens if an endpoint gets stuck in UPDATE_PENDING
        #  on first creating it, and we need to find a way to get it unstuck. This would end up
        # causing endpoint.infra_state to be None.
        if model_endpoint.infra_state is None:
            error_msg = f"Endpoint infra state not found for {model_endpoint_name=}"
            logger.error(error_msg)
            raise EndpointInfraStateNotFound(error_msg)

        infra_state = model_endpoint.infra_state
        metadata: Optional[Dict[str, Any]]

        if (
            request.force_bundle_recreation
            or request.model_name
            or request.source
            or request.inference_framework_image_tag
            or request.num_shards
            or request.quantize
            or request.checkpoint_path
            or request.chat_template_override
        ):
            llm_metadata = (model_endpoint.record.metadata or {}).get(LLM_METADATA_KEY, {})
            inference_framework = llm_metadata["inference_framework"]

            if request.inference_framework_image_tag == "latest":
                inference_framework_image_tag = await _get_latest_tag(inference_framework)
            else:
                inference_framework_image_tag = (
                    request.inference_framework_image_tag
                    or llm_metadata["inference_framework_image_tag"]
                )

            model_name = request.model_name or llm_metadata["model_name"]
            source = request.source or llm_metadata["source"]
            num_shards = request.num_shards or llm_metadata["num_shards"]
            quantize = request.quantize or llm_metadata.get("quantize")
            checkpoint_path = request.checkpoint_path or llm_metadata.get("checkpoint_path")

            validate_model_name(model_name, inference_framework)
            validate_num_shards(
                num_shards,
                inference_framework,
                request.gpus or infra_state.resource_state.gpus,
            )
            validate_quantization(quantize, inference_framework)
            validate_chat_template(request.chat_template_override, inference_framework)
            chat_template_override = request.chat_template_override or llm_metadata.get(
                "chat_template_override"
            )

            bundle = await self.create_llm_model_bundle_use_case.execute(
                user,
                endpoint_name=model_endpoint_name,
                model_name=model_name,
                source=source,
                framework=inference_framework,
                framework_image_tag=inference_framework_image_tag,
                endpoint_type=endpoint_record.endpoint_type,
                num_shards=num_shards,
                quantize=quantize,
                checkpoint_path=checkpoint_path,
                chat_template_override=chat_template_override,
                nodes_per_worker=model_endpoint.infra_state.resource_state.nodes_per_worker,
            )

            metadata = endpoint_record.metadata or {}
            metadata[LLM_METADATA_KEY] = asdict(
                LLMMetadata(
                    model_name=model_name,
                    source=source,
                    inference_framework=inference_framework,
                    inference_framework_image_tag=inference_framework_image_tag,
                    num_shards=num_shards,
                    quantize=quantize,
                    checkpoint_path=checkpoint_path,
                    chat_template_override=chat_template_override,
                )
            )
            endpoint_record.metadata = metadata

        # For resources that are not specified in the update endpoint request, pass in resource from
        # infra_state to make sure that after the update, all resources are valid and in sync.
        # E.g. If user only want to update gpus and leave gpu_type as None, we use the existing gpu_type
        # from infra_state to avoid passing in None to validate_resource_requests.
        validate_resource_requests(
            bundle=bundle,
            cpus=request.cpus or infra_state.resource_state.cpus,
            memory=request.memory or infra_state.resource_state.memory,
            storage=request.storage or infra_state.resource_state.storage,
            gpus=request.gpus or infra_state.resource_state.gpus,
            gpu_type=request.gpu_type or infra_state.resource_state.gpu_type,
        )

        validate_deployment_resources(
            min_workers=request.min_workers,
            max_workers=request.max_workers,
            endpoint_type=endpoint_record.endpoint_type,
        )

        if request.metadata is not None:
            # If reserved metadata key is provided, throw ObjectHasInvalidValueException
            for key in RESERVED_METADATA_KEYS:
                if key in request.metadata:
                    raise ObjectHasInvalidValueException(
                        f"{key} is a reserved metadata key and cannot be used by user."
                    )

        metadata = merge_metadata(request.metadata, endpoint_record.metadata)

        updated_endpoint_record = await self.model_endpoint_service.update_model_endpoint(
            model_endpoint_id=model_endpoint_id,
            model_bundle_id=bundle.id,
            metadata=metadata,
            post_inference_hooks=request.post_inference_hooks,
            cpus=request.cpus,
            gpus=request.gpus,
            memory=request.memory,
            gpu_type=request.gpu_type,
            storage=request.storage,
            optimize_costs=request.optimize_costs,
            min_workers=request.min_workers,
            max_workers=request.max_workers,
            per_worker=request.per_worker,
            labels=request.labels,
            prewarm=request.prewarm,
            high_priority=request.high_priority,
            default_callback_url=request.default_callback_url,
            default_callback_auth=request.default_callback_auth,
            public_inference=request.public_inference,
        )
        _handle_post_inference_hooks(
            created_by=endpoint_record.created_by,
            name=updated_endpoint_record.name,
            post_inference_hooks=request.post_inference_hooks,
        )

        return UpdateLLMModelEndpointV1Response(
            endpoint_creation_task_id=updated_endpoint_record.creation_task_id  # type: ignore
        )


class DeleteLLMEndpointByNameUseCase:
    """
    Use case for deleting an LLM Model Endpoint of a given user by endpoint name.
    """

    def __init__(
        self,
        model_endpoint_service: ModelEndpointService,
        llm_model_endpoint_service: LLMModelEndpointService,
    ):
        self.model_endpoint_service = model_endpoint_service
        self.llm_model_endpoint_service = llm_model_endpoint_service
        self.authz_module = LiveAuthorizationModule()

    async def execute(self, user: User, model_endpoint_name: str) -> DeleteLLMEndpointResponse:
        """
        Runs the use case to delete the LLM endpoint owned by the user with the given name.

        Args:
            user: The owner of the model endpoint.
            model_endpoint_name: The name of the model endpoint.

        Returns:
            A response object that contains a boolean indicating if deletion was successful.

        Raises:
            ObjectNotFoundException: If a model endpoint with the given name could not be found.
            ObjectNotAuthorizedException: If the owner does not own the model endpoint.
        """
        model_endpoints = await self.llm_model_endpoint_service.list_llm_model_endpoints(
            owner=user.user_id, name=model_endpoint_name, order_by=None
        )
        if len(model_endpoints) != 1:
            raise ObjectNotFoundException
        model_endpoint = model_endpoints[0]
        if not self.authz_module.check_access_write_owned_entity(user, model_endpoint.record):
            raise ObjectNotAuthorizedException
        await self.model_endpoint_service.delete_model_endpoint(model_endpoint.record.id)
        return DeleteLLMEndpointResponse(deleted=True)


def deepspeed_result_to_tokens(result: Dict[str, Any]) -> List[TokenOutput]:
    tokens = []
    for i in range(len(result["token_probs"]["token_probs"])):
        tokens.append(
            TokenOutput(
                token=result["token_probs"]["tokens"][i],
                log_prob=math.log(result["token_probs"]["token_probs"][i]),
            )
        )
    return tokens


def validate_and_update_completion_params(
    inference_framework: LLMInferenceFramework,
    request: Union[CompletionSyncV1Request, CompletionStreamV1Request],
) -> Union[CompletionSyncV1Request, CompletionStreamV1Request]:
    # top_k, top_p
    if inference_framework in [
        LLMInferenceFramework.TEXT_GENERATION_INFERENCE,
        LLMInferenceFramework.VLLM,
        LLMInferenceFramework.LIGHTLLM,
    ]:
        if request.temperature == 0:
            if request.top_k not in [-1, None] or request.top_p not in [1.0, None]:
                raise ObjectHasInvalidValueException(
                    "top_k and top_p can't be enabled when temperature is 0."
                )
        if request.top_k == 0:
            raise ObjectHasInvalidValueException(
                "top_k needs to be strictly positive, or set it to be -1 / None to disable top_k."
            )
        if inference_framework == LLMInferenceFramework.TEXT_GENERATION_INFERENCE:
            request.top_k = None if request.top_k == -1 else request.top_k
            request.top_p = None if request.top_p == 1.0 else request.top_p
        if inference_framework in [
            LLMInferenceFramework.VLLM,
            LLMInferenceFramework.LIGHTLLM,
        ]:
            request.top_k = -1 if request.top_k is None else request.top_k
            request.top_p = 1.0 if request.top_p is None else request.top_p
    else:
        if request.top_k or request.top_p:
            raise ObjectHasInvalidValueException(
                "top_k and top_p are only supported in text-generation-inference, vllm, lightllm."
            )

    # presence_penalty, frequency_penalty
    if inference_framework in [
        LLMInferenceFramework.VLLM,
        LLMInferenceFramework.LIGHTLLM,
    ]:
        request.presence_penalty = (
            0.0 if request.presence_penalty is None else request.presence_penalty
        )
        request.frequency_penalty = (
            0.0 if request.frequency_penalty is None else request.frequency_penalty
        )
    else:
        if request.presence_penalty or request.frequency_penalty:
            raise ObjectHasInvalidValueException(
                "presence_penalty and frequency_penalty are only supported in vllm, lightllm."
            )

    # return_token_log_probs
    if inference_framework in [
        LLMInferenceFramework.DEEPSPEED,
        LLMInferenceFramework.TEXT_GENERATION_INFERENCE,
        LLMInferenceFramework.VLLM,
        LLMInferenceFramework.LIGHTLLM,
    ]:
        pass
    else:
        if request.return_token_log_probs:
            raise ObjectHasInvalidValueException(
                "return_token_log_probs is only supported in deepspeed, text-generation-inference, vllm, lightllm."
            )

    # include_stop_str_in_output
    if inference_framework == LLMInferenceFramework.VLLM:
        pass
    else:
        if request.include_stop_str_in_output is not None:
            raise ObjectHasInvalidValueException(
                "include_stop_str_in_output is only supported in vllm."
            )

    guided_count = 0
    if request.guided_choice is not None:
        guided_count += 1
    if request.guided_json is not None:
        guided_count += 1
    if request.guided_regex is not None:
        guided_count += 1
    if request.guided_grammar is not None:
        guided_count += 1

    if guided_count > 1:
        raise ObjectHasInvalidValueException(
            "Only one of guided_json, guided_choice, guided_regex, guided_grammar can be enabled."
        )

    if (
        request.guided_choice is not None
        or request.guided_regex is not None
        or request.guided_json is not None
        or request.guided_grammar is not None
    ) and not inference_framework == LLMInferenceFramework.VLLM:
        raise ObjectHasInvalidValueException("Guided decoding is only supported in vllm.")

    return request


class CompletionSyncV1UseCase:
    """
    Use case for running a prompt completion on an LLM endpoint.
    """

    def __init__(
        self,
        model_endpoint_service: ModelEndpointService,
        llm_model_endpoint_service: LLMModelEndpointService,
        tokenizer_repository: TokenizerRepository,
    ):
        self.model_endpoint_service = model_endpoint_service
        self.llm_model_endpoint_service = llm_model_endpoint_service
        self.authz_module = LiveAuthorizationModule()
        self.tokenizer_repository = tokenizer_repository

    def model_output_to_completion_output(
        self,
        model_output: Dict[str, Any],
        model_endpoint: ModelEndpoint,
        prompt: str,
        with_token_probs: Optional[bool],
    ) -> CompletionOutput:
        model_content = _model_endpoint_entity_to_get_llm_model_endpoint_response(model_endpoint)
        if model_content.inference_framework == LLMInferenceFramework.DEEPSPEED:
            completion_token_count = len(model_output["token_probs"]["tokens"])
            tokens = None
            if with_token_probs:
                tokens = deepspeed_result_to_tokens(model_output)
            return CompletionOutput(
                text=model_output["text"],
                num_prompt_tokens=count_tokens(
                    prompt,
                    model_content.model_name,
                    self.tokenizer_repository,
                ),
                num_completion_tokens=completion_token_count,
                tokens=tokens,
            )
        elif model_content.inference_framework == LLMInferenceFramework.TEXT_GENERATION_INFERENCE:
            try:
                tokens = None
                if with_token_probs:
                    tokens = [
                        TokenOutput(token=t["text"], log_prob=t["logprob"])
                        for t in model_output["details"]["tokens"]
                    ]
                return CompletionOutput(
                    text=model_output["generated_text"],
                    num_prompt_tokens=len(model_output["details"]["prefill"]),
                    num_completion_tokens=model_output["details"]["generated_tokens"],
                    tokens=tokens,
                )
            except Exception:
                logger.exception(f"Error parsing text-generation-inference output {model_output}.")
                if model_output.get("error_type") == "validation":
                    raise InvalidRequestException(model_output.get("error"))  # trigger a 400
                else:
                    raise UpstreamServiceError(
                        status_code=500, content=bytes(model_output["error"], "utf-8")
                    )

        elif model_content.inference_framework == LLMInferenceFramework.VLLM:
            tokens = None
            if with_token_probs:
                tokens = [
                    TokenOutput(
                        token=model_output["tokens"][index],
                        log_prob=list(t.values())[0],
                    )
                    for index, t in enumerate(model_output["log_probs"])
                ]
            return CompletionOutput(
                text=model_output["text"],
                num_prompt_tokens=model_output["count_prompt_tokens"],
                num_completion_tokens=model_output["count_output_tokens"],
                tokens=tokens,
            )
        elif model_content.inference_framework == LLMInferenceFramework.LIGHTLLM:
            tokens = None
            if with_token_probs:
                tokens = [
                    TokenOutput(token=t["text"], log_prob=t["logprob"])
                    for t in model_output["tokens"]
                ]
            return CompletionOutput(
                text=model_output["generated_text"][0],
                num_prompt_tokens=count_tokens(
                    prompt,
                    model_content.model_name,
                    self.tokenizer_repository,
                ),
                num_completion_tokens=model_output["count_output_tokens"],
                tokens=tokens,
            )
        elif model_content.inference_framework == LLMInferenceFramework.TENSORRT_LLM:
            if not model_content.model_name:
                raise InvalidRequestException(
                    f"Invalid endpoint {model_content.name} has no base model"
                )
            if not prompt:
                raise InvalidRequestException("Prompt must be provided for TensorRT-LLM models.")
            num_prompt_tokens = count_tokens(
                prompt, model_content.model_name, self.tokenizer_repository
            )
            if "token_ids" in model_output:
                # TensorRT 23.10 has this field, TensorRT 24.03 does not
                # For backwards compatibility with pre-2024/05/02
                num_completion_tokens = len(model_output["token_ids"]) - num_prompt_tokens
                # Output is "<s> prompt output"
                text = model_output["text_output"][(len(prompt) + 4) :]
            elif "output_log_probs" in model_output:
                # TensorRT 24.01 + surrounding code.
                # For some reason TRT returns output_log_probs as either a list or a float
                # Also the log probs don't look right, so returning log-probs is still broken
                num_completion_tokens = (
                    len(model_output["output_log_probs"])
                    if type(model_output["output_log_probs"]) is list
                    else 1
                )
                # Output is just "output". See `exclude_input_in_output` inside of
                # inference/tensorrt-llm/triton_model_repo/tensorrt_llm/config.pbtxt
                text = model_output["text_output"]
            return CompletionOutput(
                text=text,
                num_prompt_tokens=num_prompt_tokens,
                num_completion_tokens=num_completion_tokens,
            )
        else:
            raise EndpointUnsupportedInferenceTypeException(
                f"Unsupported inference framework {model_content.inference_framework}"
            )

    async def execute(
        self, user: User, model_endpoint_name: str, request: CompletionSyncV1Request
    ) -> CompletionSyncV1Response:
        """
        Runs the use case to create a sync inference task.

        Args:
            user: The user who is creating the sync inference task.
            model_endpoint_name: The name of the model endpoint for the task.
            request: The body of the request to forward to the endpoint.

        Returns:
            A response object that contains the status and result of the task.

        Raises:
            ObjectNotFoundException: If a model endpoint with the given name could not be found.
            ObjectNotAuthorizedException: If the owner does not own the model endpoint.
        """

        request_id = LoggerTagManager.get(LoggerTagKey.REQUEST_ID)
        add_trace_request_id(request_id)

        model_endpoints = await self.llm_model_endpoint_service.list_llm_model_endpoints(
            owner=user.team_id, name=model_endpoint_name, order_by=None
        )

        if len(model_endpoints) == 0:
            raise ObjectNotFoundException

        if len(model_endpoints) > 1:
            raise ObjectHasInvalidValueException(
                f"Expected 1 LLM model endpoint for model name {model_endpoint_name}, got {len(model_endpoints)}"
            )

        model_endpoint = model_endpoints[0]

        if not self.authz_module.check_access_read_owned_entity(
            user, model_endpoint.record
        ) and not self.authz_module.check_endpoint_public_inference_for_user(
            user, model_endpoint.record
        ):
            raise ObjectNotAuthorizedException

        if model_endpoint.record.endpoint_type not in [
            ModelEndpointType.SYNC,
            ModelEndpointType.STREAMING,
        ]:
            raise EndpointUnsupportedInferenceTypeException(
                f"Endpoint {model_endpoint_name} does not serve sync requests."
            )

        inference_gateway = self.model_endpoint_service.get_sync_model_endpoint_inference_gateway()
        autoscaling_metrics_gateway = (
            self.model_endpoint_service.get_inference_autoscaling_metrics_gateway()
        )
        await autoscaling_metrics_gateway.emit_inference_autoscaling_metric(
            endpoint_id=model_endpoint.record.id
        )
        endpoint_content = _model_endpoint_entity_to_get_llm_model_endpoint_response(model_endpoint)

        manually_resolve_dns = (
            model_endpoint.infra_state is not None
            and model_endpoint.infra_state.resource_state.nodes_per_worker > 1
            and hmi_config.istio_enabled
        )
        validated_request = validate_and_update_completion_params(
            endpoint_content.inference_framework, request
        )
        if not isinstance(validated_request, CompletionSyncV1Request):
            raise ValueError(
                f"request has type {validated_request.__class__.__name__}, expected type CompletionSyncV1Request"
            )
        request = validated_request

        if endpoint_content.inference_framework == LLMInferenceFramework.DEEPSPEED:
            args: Any = {
                "prompts": [request.prompt],
                "token_probs": True,
                "generate_kwargs": {
                    "do_sample": True,
                    "temperature": request.temperature,
                    "max_new_tokens": request.max_new_tokens,
                },
                "serialize_results_as_string": False,
            }
            if request.stop_sequences is not None:
                # Deepspeed models only accepts one stop sequence
                args["stop_sequence"] = request.stop_sequences[0]

            inference_request = SyncEndpointPredictV1Request(
                args=args,
                num_retries=NUM_DOWNSTREAM_REQUEST_RETRIES,
                timeout_seconds=DOWNSTREAM_REQUEST_TIMEOUT_SECONDS,
            )
            predict_result = await inference_gateway.predict(
                topic=model_endpoint.record.destination,
                predict_request=inference_request,
                manually_resolve_dns=manually_resolve_dns,
            )

            if predict_result.status == TaskStatus.SUCCESS and predict_result.result is not None:
                return CompletionSyncV1Response(
                    request_id=request_id,
                    output=self.model_output_to_completion_output(
                        predict_result.result["result"][0],
                        model_endpoint,
                        request.prompt,
                        request.return_token_log_probs,
                    ),
                )
            else:
                raise UpstreamServiceError(
                    status_code=500,
                    content=(
                        predict_result.traceback.encode("utf-8")
                        if predict_result.traceback is not None
                        else b""
                    ),
                )
        elif (
            endpoint_content.inference_framework == LLMInferenceFramework.TEXT_GENERATION_INFERENCE
        ):
            tgi_args: Any = {
                "inputs": request.prompt,
                "parameters": {
                    "max_new_tokens": request.max_new_tokens,
                    "decoder_input_details": True,
                },
            }
            if request.stop_sequences is not None:
                tgi_args["parameters"]["stop"] = request.stop_sequences
            if request.temperature > 0:
                tgi_args["parameters"]["temperature"] = request.temperature
                tgi_args["parameters"]["do_sample"] = True
                tgi_args["parameters"]["top_k"] = request.top_k
                tgi_args["parameters"]["top_p"] = request.top_p
            else:
                tgi_args["parameters"]["do_sample"] = False

            inference_request = SyncEndpointPredictV1Request(
                args=tgi_args,
                num_retries=NUM_DOWNSTREAM_REQUEST_RETRIES,
                timeout_seconds=DOWNSTREAM_REQUEST_TIMEOUT_SECONDS,
            )
            predict_result = await inference_gateway.predict(
                topic=model_endpoint.record.destination,
                predict_request=inference_request,
                manually_resolve_dns=manually_resolve_dns,
            )

            if predict_result.status != TaskStatus.SUCCESS or predict_result.result is None:
                raise UpstreamServiceError(
                    status_code=500,
                    content=(
                        predict_result.traceback.encode("utf-8")
                        if predict_result.traceback is not None
                        else b""
                    ),
                )

            output = json.loads(predict_result.result["result"])

            return CompletionSyncV1Response(
                request_id=request_id,
                output=self.model_output_to_completion_output(
                    output,
                    model_endpoint,
                    request.prompt,
                    request.return_token_log_probs,
                ),
            )
        elif endpoint_content.inference_framework == LLMInferenceFramework.VLLM:
            vllm_args: Any = {
                "prompt": request.prompt,
                "max_tokens": request.max_new_tokens,
                "presence_penalty": request.presence_penalty,
                "frequency_penalty": request.frequency_penalty,
            }
            if request.stop_sequences is not None:
                vllm_args["stop"] = request.stop_sequences
            vllm_args["temperature"] = request.temperature
            if request.temperature > 0:
                vllm_args["top_k"] = request.top_k
                vllm_args["top_p"] = request.top_p
            if request.return_token_log_probs:
                vllm_args["logprobs"] = 1
            if request.include_stop_str_in_output is not None:
                vllm_args["include_stop_str_in_output"] = request.include_stop_str_in_output
            if request.guided_choice is not None:
                vllm_args["guided_choice"] = request.guided_choice
            if request.guided_regex is not None:
                vllm_args["guided_regex"] = request.guided_regex
            if request.guided_json is not None:
                vllm_args["guided_json"] = request.guided_json
            if request.guided_grammar is not None:
                vllm_args["guided_grammar"] = request.guided_grammar
            if request.skip_special_tokens is not None:
                vllm_args["skip_special_tokens"] = request.skip_special_tokens

            inference_request = SyncEndpointPredictV1Request(
                args=vllm_args,
                num_retries=NUM_DOWNSTREAM_REQUEST_RETRIES,
                timeout_seconds=DOWNSTREAM_REQUEST_TIMEOUT_SECONDS,
            )
            predict_result = await inference_gateway.predict(
                topic=model_endpoint.record.destination,
                predict_request=inference_request,
                manually_resolve_dns=manually_resolve_dns,
            )

            if predict_result.status != TaskStatus.SUCCESS or predict_result.result is None:
                raise UpstreamServiceError(
                    status_code=500,
                    content=(
                        predict_result.traceback.encode("utf-8")
                        if predict_result.traceback is not None
                        else b""
                    ),
                )

            output = json.loads(predict_result.result["result"])
            return CompletionSyncV1Response(
                request_id=request_id,
                output=self.model_output_to_completion_output(
                    output,
                    model_endpoint,
                    request.prompt,
                    request.return_token_log_probs,
                ),
            )
        elif endpoint_content.inference_framework == LLMInferenceFramework.LIGHTLLM:
            lightllm_args: Any = {
                "inputs": request.prompt,
                "parameters": {
                    "max_new_tokens": request.max_new_tokens,
                    "presence_penalty": request.presence_penalty,
                    "frequency_penalty": request.frequency_penalty,
                },
            }
            # TODO: implement stop sequences
            if request.temperature > 0:
                lightllm_args["parameters"]["temperature"] = request.temperature
                lightllm_args["parameters"]["do_sample"] = True
                lightllm_args["top_k"] = request.top_k
                lightllm_args["top_p"] = request.top_p
            else:
                lightllm_args["parameters"]["do_sample"] = False
            if request.return_token_log_probs:
                lightllm_args["parameters"]["return_details"] = True

            inference_request = SyncEndpointPredictV1Request(
                args=lightllm_args,
                num_retries=NUM_DOWNSTREAM_REQUEST_RETRIES,
                timeout_seconds=DOWNSTREAM_REQUEST_TIMEOUT_SECONDS,
            )
            predict_result = await inference_gateway.predict(
                topic=model_endpoint.record.destination,
                predict_request=inference_request,
                manually_resolve_dns=manually_resolve_dns,
            )

            if predict_result.status != TaskStatus.SUCCESS or predict_result.result is None:
                raise UpstreamServiceError(
                    status_code=500,
                    content=(
                        predict_result.traceback.encode("utf-8")
                        if predict_result.traceback is not None
                        else b""
                    ),
                )

            output = json.loads(predict_result.result["result"])
            return CompletionSyncV1Response(
                request_id=request_id,
                output=self.model_output_to_completion_output(
                    output,
                    model_endpoint,
                    request.prompt,
                    request.return_token_log_probs,
                ),
            )
        elif endpoint_content.inference_framework == LLMInferenceFramework.TENSORRT_LLM:
            # TODO: Stop sequences is buggy and return token logprobs are not supported
            # TODO: verify the implementation of presence_penalty and repetition_penalty
            # and see if they fit our existing definition of presence_penalty and frequency_penalty
            # Ref https://github.com/NVIDIA/FasterTransformer/blob/main/src/fastertransformer/kernels/sampling_penalty_kernels.cu
            trt_llm_args: Any = {
                "text_input": request.prompt,
                "max_tokens": request.max_new_tokens,
                "stop_words": request.stop_sequences if request.stop_sequences else "",
                "bad_words": "",
                "temperature": request.temperature,
            }

            inference_request = SyncEndpointPredictV1Request(
                args=trt_llm_args,
                num_retries=NUM_DOWNSTREAM_REQUEST_RETRIES,
                timeout_seconds=DOWNSTREAM_REQUEST_TIMEOUT_SECONDS,
            )
            predict_result = await inference_gateway.predict(
                topic=model_endpoint.record.destination,
                predict_request=inference_request,
                manually_resolve_dns=manually_resolve_dns,
            )

            if predict_result.status != TaskStatus.SUCCESS or predict_result.result is None:
                raise UpstreamServiceError(
                    status_code=500,
                    content=(
                        predict_result.traceback.encode("utf-8")
                        if predict_result.traceback is not None
                        else b""
                    ),
                )

            output = json.loads(predict_result.result["result"])
            return CompletionSyncV1Response(
                request_id=request_id,
                output=self.model_output_to_completion_output(
                    output,
                    model_endpoint,
                    request.prompt,
                    request.return_token_log_probs,
                ),
            )
        else:
            raise EndpointUnsupportedInferenceTypeException(
                f"Unsupported inference framework {endpoint_content.inference_framework}"
            )


class CompletionStreamV1UseCase:
    """
    Use case for running a stream prompt completion on an LLM endpoint.
    """

    def __init__(
        self,
        model_endpoint_service: ModelEndpointService,
        llm_model_endpoint_service: LLMModelEndpointService,
        tokenizer_repository: TokenizerRepository,
    ):
        self.model_endpoint_service = model_endpoint_service
        self.llm_model_endpoint_service = llm_model_endpoint_service
        self.authz_module = LiveAuthorizationModule()
        self.tokenizer_repository = tokenizer_repository

    async def execute(
        self, user: User, model_endpoint_name: str, request: CompletionStreamV1Request
    ) -> AsyncIterable[CompletionStreamV1Response]:
        """
        Runs the use case to create a stream inference task.
        NOTE: Must be called with await(), since the function is not a generator itself, but rather creates one and
        returns a reference to it. This structure allows exceptions that occur before response streaming begins
        to propagate to the client as HTTP exceptions with the appropriate code.

        Args:
            user: The user who is creating the stream inference task.
            model_endpoint_name: The name of the model endpoint for the task.
            request: The body of the request to forward to the endpoint.

        Returns:
            An asynchronous response chunk generator, containing response objects to be iterated through with 'async for'.
            Each response object contains the status and result of the task.

        Raises:
            ObjectNotFoundException: If a model endpoint with the given name could not be found.
            ObjectHasInvalidValueException: If there are multiple model endpoints with the given name.
            ObjectNotAuthorizedException: If the owner does not own the model endpoint.
            EndpointUnsupportedInferenceTypeException: If the model endpoint does not support streaming or uses
                an unsupported inference framework.
            UpstreamServiceError: If an error occurs upstream in the streaming inference API call.
            InvalidRequestException: If request validation fails during inference.
        """

        request_id = LoggerTagManager.get(LoggerTagKey.REQUEST_ID)
        add_trace_request_id(request_id)

        model_endpoints = await self.llm_model_endpoint_service.list_llm_model_endpoints(
            owner=user.team_id, name=model_endpoint_name, order_by=None
        )

        if len(model_endpoints) == 0:
            raise ObjectNotFoundException(f"Model endpoint {model_endpoint_name} not found.")

        if len(model_endpoints) > 1:
            raise ObjectHasInvalidValueException(
                f"Expected 1 LLM model endpoint for model name {model_endpoint_name}, got {len(model_endpoints)}"
            )

        model_endpoint = model_endpoints[0]

        if not self.authz_module.check_access_read_owned_entity(
            user, model_endpoint.record
        ) and not self.authz_module.check_endpoint_public_inference_for_user(
            user, model_endpoint.record
        ):
            raise ObjectNotAuthorizedException

        if model_endpoint.record.endpoint_type != ModelEndpointType.STREAMING:
            raise EndpointUnsupportedInferenceTypeException(
                f"Endpoint {model_endpoint_name} is not a streaming endpoint."
            )

        inference_gateway = (
            self.model_endpoint_service.get_streaming_model_endpoint_inference_gateway()
        )
        autoscaling_metrics_gateway = (
            self.model_endpoint_service.get_inference_autoscaling_metrics_gateway()
        )
        await autoscaling_metrics_gateway.emit_inference_autoscaling_metric(
            endpoint_id=model_endpoint.record.id
        )

        model_content = _model_endpoint_entity_to_get_llm_model_endpoint_response(model_endpoint)
        validated_request = validate_and_update_completion_params(
            model_content.inference_framework, request
        )
        if not isinstance(validated_request, CompletionStreamV1Request):
            raise ValueError(
                f"request has type {validated_request.__class__.__name__}, expected type CompletionStreamV1Request"
            )
        request = validated_request

        manually_resolve_dns = (
            model_endpoint.infra_state is not None
            and model_endpoint.infra_state.resource_state.nodes_per_worker > 1
            and hmi_config.istio_enabled
        )

        args: Any = None
        num_prompt_tokens = None
        if model_content.inference_framework == LLMInferenceFramework.DEEPSPEED:
            args = {
                "prompts": [request.prompt],
                "token_probs": True,
                "generate_kwargs": {
                    "do_sample": True,
                    "temperature": request.temperature,
                    "max_new_tokens": request.max_new_tokens,
                },
                "serialize_results_as_string": False,
            }
            if request.stop_sequences is not None:
                # Deepspeed models only accepts one stop sequence
                args["stop_sequence"] = request.stop_sequences[0]
            num_prompt_tokens = count_tokens(
                request.prompt,
                model_content.model_name,
                self.tokenizer_repository,
            )
        elif model_content.inference_framework == LLMInferenceFramework.TEXT_GENERATION_INFERENCE:
            args = {
                "inputs": request.prompt,
                "parameters": {
                    "max_new_tokens": request.max_new_tokens,
                },
            }
            if request.stop_sequences is not None:
                args["parameters"]["stop"] = request.stop_sequences
            if request.temperature > 0:
                args["parameters"]["temperature"] = request.temperature
                args["parameters"]["do_sample"] = True
                args["parameters"]["top_k"] = request.top_k
                args["parameters"]["top_p"] = request.top_p
            else:
                args["parameters"]["do_sample"] = False
            num_prompt_tokens = count_tokens(
                request.prompt,
                model_content.model_name,
                self.tokenizer_repository,
            )
        elif model_content.inference_framework == LLMInferenceFramework.VLLM:
            args = {
                "prompt": request.prompt,
                "max_tokens": request.max_new_tokens,
                "presence_penalty": request.presence_penalty,
                "frequency_penalty": request.frequency_penalty,
            }
            if request.stop_sequences is not None:
                args["stop"] = request.stop_sequences
            args["temperature"] = request.temperature
            if request.temperature > 0:
                args["top_k"] = request.top_k
                args["top_p"] = request.top_p
            if request.return_token_log_probs:
                args["logprobs"] = 1
            if request.include_stop_str_in_output is not None:
                args["include_stop_str_in_output"] = request.include_stop_str_in_output
            if request.guided_choice is not None:
                args["guided_choice"] = request.guided_choice
            if request.guided_regex is not None:
                args["guided_regex"] = request.guided_regex
            if request.guided_json is not None:
                args["guided_json"] = request.guided_json
            if request.guided_grammar is not None:
                args["guided_grammar"] = request.guided_grammar
            if request.skip_special_tokens is not None:
                args["skip_special_tokens"] = request.skip_special_tokens
            args["stream"] = True
        elif model_content.inference_framework == LLMInferenceFramework.LIGHTLLM:
            args = {
                "inputs": request.prompt,
                "parameters": {
                    "max_new_tokens": request.max_new_tokens,
                    "presence_penalty": request.presence_penalty,
                    "frequency_penalty": request.frequency_penalty,
                },
            }
            # TODO: stop sequences
            if request.temperature > 0:
                args["parameters"]["temperature"] = request.temperature
                args["parameters"]["do_sample"] = True
                args["parameters"]["top_k"] = request.top_k
                args["parameters"]["top_p"] = request.top_p
            else:
                args["parameters"]["do_sample"] = False
            if request.return_token_log_probs:
                args["parameters"]["return_details"] = True
            num_prompt_tokens = count_tokens(
                request.prompt,
                model_content.model_name,
                self.tokenizer_repository,
            )
        elif model_content.inference_framework == LLMInferenceFramework.TENSORRT_LLM:
            # TODO: Stop sequences is buggy and return token logprobs are not supported
            # TODO: verify the implementation of presence_penalty and repetition_penalty
            # and see if they fit our existing definition of presence_penalty and frequency_penalty
            # Ref https://github.com/NVIDIA/FasterTransformer/blob/main/src/fastertransformer/kernels/sampling_penalty_kernels.cu
            args = {
                "text_input": request.prompt,
                "max_tokens": request.max_new_tokens,
                "stop_words": request.stop_sequences if request.stop_sequences else "",
                "bad_words": "",
                "temperature": request.temperature,
                "stream": True,
            }
            num_prompt_tokens = count_tokens(
                request.prompt,
                model_content.model_name,
                self.tokenizer_repository,
            )
        else:
            raise EndpointUnsupportedInferenceTypeException(
                f"Unsupported inference framework {model_content.inference_framework}"
            )

        inference_request = SyncEndpointPredictV1Request(
            args=args,
            num_retries=NUM_DOWNSTREAM_REQUEST_RETRIES,
            timeout_seconds=DOWNSTREAM_REQUEST_TIMEOUT_SECONDS,
        )

        return self._response_chunk_generator(
            request=request,
            request_id=request_id,
            model_endpoint=model_endpoint,
            model_content=model_content,
            inference_gateway=inference_gateway,
            inference_request=inference_request,
            num_prompt_tokens=num_prompt_tokens,
            manually_resolve_dns=manually_resolve_dns,
        )

    async def _response_chunk_generator(
        self,
        request: CompletionStreamV1Request,
        request_id: Optional[str],
        model_endpoint: ModelEndpoint,
        model_content: GetLLMModelEndpointV1Response,
        inference_gateway: StreamingModelEndpointInferenceGateway,
        inference_request: SyncEndpointPredictV1Request,
        num_prompt_tokens: Optional[int],
        manually_resolve_dns: bool,
    ) -> AsyncIterable[CompletionStreamV1Response]:
        """
        Async generator yielding tokens to stream for the completions response. Should only be called when
        returned directly by execute().
        """
        predict_result = inference_gateway.streaming_predict(
            topic=model_endpoint.record.destination,
            predict_request=inference_request,
            manually_resolve_dns=manually_resolve_dns,
        )

        num_completion_tokens = 0
        async for res in predict_result:
            if not res.status == TaskStatus.SUCCESS or res.result is None:
                # Raise an UpstreamServiceError if the task has failed
                if res.status == TaskStatus.FAILURE:
                    raise UpstreamServiceError(
                        status_code=500,
                        content=(
                            res.traceback.encode("utf-8") if res.traceback is not None else b""
                        ),
                    )
                # Otherwise, yield empty response chunk for unsuccessful or empty results
                yield CompletionStreamV1Response(
                    request_id=request_id,
                    output=None,
                )
            else:
                result = res.result
                # DEEPSPEED
                if model_content.inference_framework == LLMInferenceFramework.DEEPSPEED:
                    if "token" in result["result"]:
                        yield CompletionStreamV1Response(
                            request_id=request_id,
                            output=CompletionStreamOutput(
                                text=result["result"]["token"],
                                finished=False,
                                num_prompt_tokens=None,
                                num_completion_tokens=None,
                            ),
                        )
                    else:
                        completion_token_count = len(
                            result["result"]["response"][0]["token_probs"]["tokens"]
                        )
                        yield CompletionStreamV1Response(
                            request_id=request_id,
                            output=CompletionStreamOutput(
                                text=result["result"]["response"][0]["text"],
                                finished=True,
                                num_prompt_tokens=num_prompt_tokens,
                                num_completion_tokens=completion_token_count,
                            ),
                        )
                # TEXT_GENERATION_INTERFACE
                elif (
                    model_content.inference_framework
                    == LLMInferenceFramework.TEXT_GENERATION_INFERENCE
                ):
                    if result["result"].get("generated_text") is not None:
                        finished = True
                    else:
                        finished = False

                    num_completion_tokens += 1

                    token = None
                    if request.return_token_log_probs:
                        token = TokenOutput(
                            token=result["result"]["token"]["text"],
                            log_prob=result["result"]["token"]["logprob"],
                        )
                    try:
                        yield CompletionStreamV1Response(
                            request_id=request_id,
                            output=CompletionStreamOutput(
                                text=result["result"]["token"]["text"],
                                finished=finished,
                                num_prompt_tokens=(num_prompt_tokens if finished else None),
                                num_completion_tokens=num_completion_tokens,
                                token=token,
                            ),
                        )
                    except Exception:
                        logger.exception(
                            f"Error parsing text-generation-inference output. Result: {result['result']}"
                        )
                        if result["result"].get("error_type") == "validation":
                            raise InvalidRequestException(
                                result["result"].get("error")
                            )  # trigger a 400
                        else:
                            raise UpstreamServiceError(
                                status_code=500, content=result.get("error")
                            )  # also change llms_v1.py that will return a 500 HTTPException so user can retry
                # VLLM
                elif model_content.inference_framework == LLMInferenceFramework.VLLM:
                    token = None
                    if request.return_token_log_probs:
                        token = TokenOutput(
                            token=result["result"]["text"],
                            log_prob=list(result["result"]["log_probs"].values())[0],
                        )
                    finished = result["result"]["finished"]
                    num_prompt_tokens = result["result"]["count_prompt_tokens"]
                    yield CompletionStreamV1Response(
                        request_id=request_id,
                        output=CompletionStreamOutput(
                            text=result["result"]["text"],
                            finished=finished,
                            num_prompt_tokens=num_prompt_tokens if finished else None,
                            num_completion_tokens=result["result"]["count_output_tokens"],
                            token=token,
                        ),
                    )
                # LIGHTLLM
                elif model_content.inference_framework == LLMInferenceFramework.LIGHTLLM:
                    token = None
                    num_completion_tokens += 1
                    if request.return_token_log_probs:
                        token = TokenOutput(
                            token=result["result"]["token"]["text"],
                            log_prob=result["result"]["token"]["logprob"],
                        )
                    finished = result["result"]["finished"]
                    yield CompletionStreamV1Response(
                        request_id=request_id,
                        output=CompletionStreamOutput(
                            text=result["result"]["token"]["text"],
                            finished=finished,
                            num_prompt_tokens=num_prompt_tokens if finished else None,
                            num_completion_tokens=num_completion_tokens,
                            token=token,
                        ),
                    )
                # TENSORRT_LLM
                elif model_content.inference_framework == LLMInferenceFramework.TENSORRT_LLM:
                    num_completion_tokens += 1
                    yield CompletionStreamV1Response(
                        request_id=request_id,
                        output=CompletionStreamOutput(
                            text=result["result"]["text_output"],
                            finished=False,  # Tracked by https://github.com/NVIDIA/TensorRT-LLM/issues/240
                            num_prompt_tokens=num_prompt_tokens,
                            num_completion_tokens=num_completion_tokens,
                        ),
                    )
                # No else clause needed for an unsupported inference framework, since we check
                # model_content.inference_framework in execute() prior to calling _response_chunk_generator,
                # raising an exception if it is not one of the frameworks handled above.


def validate_endpoint_supports_openai_completion(
    endpoint: ModelEndpoint, endpoint_content: GetLLMModelEndpointV1Response
):  # pragma: no cover
    if endpoint_content.inference_framework not in OPENAI_SUPPORTED_INFERENCE_FRAMEWORKS:
        raise EndpointUnsupportedInferenceTypeException(
            f"The endpoint's inference framework ({endpoint_content.inference_framework}) does not support openai compatible completion."
        )

    if (
        not isinstance(endpoint.record.current_model_bundle.flavor, RunnableImageLike)
        or OPENAI_COMPLETION_PATH not in endpoint.record.current_model_bundle.flavor.extra_routes
    ):
        raise EndpointUnsupportedRequestException(
            "Endpoint does not support v2 openai compatible completion"
        )


class CompletionSyncV2UseCase:
    """
    Use case for running a v2 openai compatible completion on an LLM endpoint.
    """

    def __init__(
        self,
        model_endpoint_service: ModelEndpointService,
        llm_model_endpoint_service: LLMModelEndpointService,
        tokenizer_repository: TokenizerRepository,
    ):  # pragma: no cover
        self.model_endpoint_service = model_endpoint_service
        self.llm_model_endpoint_service = llm_model_endpoint_service
        self.authz_module = LiveAuthorizationModule()
        self.tokenizer_repository = tokenizer_repository

    async def execute(
        self, user: User, model_endpoint_name: str, request: CompletionV2Request
    ) -> CompletionV2SyncResponse:  # pragma: no cover
        """
        Runs the use case to create a sync inference task.

        Args:
            user: The user who is creating the sync inference task.
            model_endpoint_name: The name of the model endpoint for the task.
            request: The body of the request to forward to the endpoint.

        Returns:
            A response object that contains the status and result of the task.

        Raises:
            ObjectNotFoundException: If a model endpoint with the given name could not be found.
            ObjectNotAuthorizedException: If the owner does not own the model endpoint.
        """

        request_id = LoggerTagManager.get(LoggerTagKey.REQUEST_ID)
        add_trace_request_id(request_id)

        model_endpoints = await self.llm_model_endpoint_service.list_llm_model_endpoints(
            owner=user.team_id, name=model_endpoint_name, order_by=None
        )

        if len(model_endpoints) == 0:
            raise ObjectNotFoundException

        if len(model_endpoints) > 1:
            raise ObjectHasInvalidValueException(
                f"Expected 1 LLM model endpoint for model name {model_endpoint_name}, got {len(model_endpoints)}"
            )

        model_endpoint = model_endpoints[0]

        if not self.authz_module.check_access_read_owned_entity(
            user, model_endpoint.record
        ) and not self.authz_module.check_endpoint_public_inference_for_user(
            user, model_endpoint.record
        ):
            raise ObjectNotAuthorizedException

        if (
            model_endpoint.record.endpoint_type is not ModelEndpointType.SYNC
            and model_endpoint.record.endpoint_type is not ModelEndpointType.STREAMING
        ):
            raise EndpointUnsupportedInferenceTypeException(
                f"Endpoint {model_endpoint_name} does not serve sync requests."
            )

        inference_gateway = self.model_endpoint_service.get_sync_model_endpoint_inference_gateway()
        autoscaling_metrics_gateway = (
            self.model_endpoint_service.get_inference_autoscaling_metrics_gateway()
        )
        await autoscaling_metrics_gateway.emit_inference_autoscaling_metric(
            endpoint_id=model_endpoint.record.id
        )
        endpoint_content = _model_endpoint_entity_to_get_llm_model_endpoint_response(model_endpoint)

        validate_endpoint_supports_openai_completion(model_endpoint, endpoint_content)

        # if inference framework is VLLM, we need to set the model to use the weights folder
        if endpoint_content.inference_framework == LLMInferenceFramework.VLLM:
            request.model = VLLM_MODEL_WEIGHTS_FOLDER

        inference_request = SyncEndpointPredictV1Request(
            args=request.model_dump(exclude_none=True),
            destination_path=OPENAI_COMPLETION_PATH,
            num_retries=NUM_DOWNSTREAM_REQUEST_RETRIES,
            timeout_seconds=DOWNSTREAM_REQUEST_TIMEOUT_SECONDS,
        )
        try:
            predict_result = await inference_gateway.predict(
                topic=model_endpoint.record.destination,
                predict_request=inference_request,
            )

            if predict_result.status != TaskStatus.SUCCESS or predict_result.result is None:
                raise UpstreamServiceError(
                    status_code=500,
                    content=(
                        predict_result.traceback.encode("utf-8")
                        if predict_result.traceback is not None
                        else b""
                    ),
                )

            output = json.loads(predict_result.result["result"])
            # reset model name to correct value
            output["model"] = model_endpoint.record.name
            return CompletionV2SyncResponse.model_validate(output)
        except UpstreamServiceError as exc:
            # Expect upstream inference service to handle bulk of input validation
            if 400 <= exc.status_code < 500:
                raise InvalidRequestException(exc.content)
            raise exc


class CompletionStreamV2UseCase:
    """
    Use case for running a v2 openai compatible completion on an LLM endpoint.
    """

    def __init__(
        self,
        model_endpoint_service: ModelEndpointService,
        llm_model_endpoint_service: LLMModelEndpointService,
        tokenizer_repository: TokenizerRepository,
    ):  # pragma: no cover
        self.model_endpoint_service = model_endpoint_service
        self.llm_model_endpoint_service = llm_model_endpoint_service
        self.authz_module = LiveAuthorizationModule()
        self.tokenizer_repository = tokenizer_repository

    async def execute(
        self, model_endpoint_name: str, request: CompletionV2Request, user: User
    ) -> AsyncGenerator[CompletionV2StreamSuccessChunk, None]:  # pragma: no cover
        request_id = LoggerTagManager.get(LoggerTagKey.REQUEST_ID)
        add_trace_request_id(request_id)

        model_endpoints = await self.llm_model_endpoint_service.list_llm_model_endpoints(
            owner=user.team_id, name=model_endpoint_name, order_by=None
        )

        if len(model_endpoints) == 0:
            raise ObjectNotFoundException(f"Model endpoint {model_endpoint_name} not found.")

        if len(model_endpoints) > 1:
            raise ObjectHasInvalidValueException(
                f"Expected 1 LLM model endpoint for model name {model_endpoint_name}, got {len(model_endpoints)}"
            )

        model_endpoint = model_endpoints[0]

        if not self.authz_module.check_access_read_owned_entity(
            user, model_endpoint.record
        ) and not self.authz_module.check_endpoint_public_inference_for_user(
            user, model_endpoint.record
        ):
            raise ObjectNotAuthorizedException

        if model_endpoint.record.endpoint_type != ModelEndpointType.STREAMING:
            raise EndpointUnsupportedInferenceTypeException(
                f"Endpoint {model_endpoint_name} is not a streaming endpoint."
            )

        inference_gateway = (
            self.model_endpoint_service.get_streaming_model_endpoint_inference_gateway()
        )
        autoscaling_metrics_gateway = (
            self.model_endpoint_service.get_inference_autoscaling_metrics_gateway()
        )
        await autoscaling_metrics_gateway.emit_inference_autoscaling_metric(
            endpoint_id=model_endpoint.record.id
        )

        model_content = _model_endpoint_entity_to_get_llm_model_endpoint_response(model_endpoint)
        validate_endpoint_supports_openai_completion(model_endpoint, model_content)

        # if inference framework is VLLM, we need to set the model to use the weights folder
        if model_content.inference_framework == LLMInferenceFramework.VLLM:
            request.model = VLLM_MODEL_WEIGHTS_FOLDER

        inference_request = SyncEndpointPredictV1Request(
            args=request.model_dump(exclude_none=True),
            destination_path=OPENAI_COMPLETION_PATH,
            num_retries=NUM_DOWNSTREAM_REQUEST_RETRIES,
            timeout_seconds=DOWNSTREAM_REQUEST_TIMEOUT_SECONDS,
        )

        return self._response_chunk_generator(
            request_id=request_id,
            model_endpoint=model_endpoint,
            model_content=model_content,
            inference_gateway=inference_gateway,
            inference_request=inference_request,
        )

    async def _response_chunk_generator(
        self,
        request_id: Optional[str],
        model_endpoint: ModelEndpoint,
        model_content: GetLLMModelEndpointV1Response,
        inference_gateway: StreamingModelEndpointInferenceGateway,
        inference_request: SyncEndpointPredictV1Request,
    ) -> AsyncGenerator[CompletionV2StreamSuccessChunk, None]:  # pragma: no cover
        """
        Async generator yielding tokens to stream for the completions response. Should only be called when
        returned directly by execute().
        """
        try:
            predict_result = inference_gateway.streaming_predict(
                topic=model_endpoint.record.destination,
                predict_request=inference_request,
            )
        except UpstreamServiceError as exc:
            # Expect upstream inference service to handle bulk of input validation
            if 400 <= exc.status_code < 500:
                raise InvalidRequestException(str(exc))

            raise exc

        async for res in predict_result:
            if not res.status == TaskStatus.SUCCESS or res.result is None:
                raise UpstreamServiceError(
                    status_code=500,
                    content=(res.traceback.encode("utf-8") if res.traceback is not None else b""),
                )
            else:
                result = res.result["result"]
                # Reset model name to correct value
                if "DONE" in result:
                    continue
                result["model"] = model_endpoint.record.name
                yield CompletionV2StreamSuccessChunk.model_validate(result)


def validate_endpoint_supports_chat_completion(
    endpoint: ModelEndpoint, endpoint_content: GetLLMModelEndpointV1Response
):  # pragma: no cover
    if endpoint_content.inference_framework not in CHAT_SUPPORTED_INFERENCE_FRAMEWORKS:
        raise EndpointUnsupportedInferenceTypeException(
            f"The endpoint's inference framework ({endpoint_content.inference_framework}) does not support chat completion."
        )

    if (
        not isinstance(endpoint.record.current_model_bundle.flavor, RunnableImageLike)
        or OPENAI_CHAT_COMPLETION_PATH
        not in endpoint.record.current_model_bundle.flavor.extra_routes
    ):
        raise EndpointUnsupportedRequestException("Endpoint does not support chat completion")


class ChatCompletionSyncV2UseCase:
    """
    Use case for running a chat completion on an LLM endpoint.
    """

    def __init__(
        self,
        model_endpoint_service: ModelEndpointService,
        llm_model_endpoint_service: LLMModelEndpointService,
        tokenizer_repository: TokenizerRepository,
    ):
        self.model_endpoint_service = model_endpoint_service
        self.llm_model_endpoint_service = llm_model_endpoint_service
        self.authz_module = LiveAuthorizationModule()
        self.tokenizer_repository = tokenizer_repository

    async def execute(
        self, user: User, model_endpoint_name: str, request: ChatCompletionV2Request
    ) -> ChatCompletionV2SyncResponse:  # pragma: no cover
        """
        Runs the use case to create a sync inference task.

        Args:
            user: The user who is creating the sync inference task.
            model_endpoint_name: The name of the model endpoint for the task.
            request: The body of the request to forward to the endpoint.

        Returns:
            A response object that contains the status and result of the task.

        Raises:
            ObjectNotFoundException: If a model endpoint with the given name could not be found.
            ObjectNotAuthorizedException: If the owner does not own the model endpoint.
        """

        request_id = LoggerTagManager.get(LoggerTagKey.REQUEST_ID)
        add_trace_request_id(request_id)

        model_endpoints = await self.llm_model_endpoint_service.list_llm_model_endpoints(
            owner=user.team_id, name=model_endpoint_name, order_by=None
        )

        if len(model_endpoints) == 0:
            raise ObjectNotFoundException

        if len(model_endpoints) > 1:
            raise ObjectHasInvalidValueException(
                f"Expected 1 LLM model endpoint for model name {model_endpoint_name}, got {len(model_endpoints)}"
            )

        model_endpoint = model_endpoints[0]

        if not self.authz_module.check_access_read_owned_entity(
            user, model_endpoint.record
        ) and not self.authz_module.check_endpoint_public_inference_for_user(
            user, model_endpoint.record
        ):
            raise ObjectNotAuthorizedException

        if (
            model_endpoint.record.endpoint_type is not ModelEndpointType.SYNC
            and model_endpoint.record.endpoint_type is not ModelEndpointType.STREAMING
        ):
            raise EndpointUnsupportedInferenceTypeException(
                f"Endpoint {model_endpoint_name} does not serve sync requests."
            )

        inference_gateway = self.model_endpoint_service.get_sync_model_endpoint_inference_gateway()
        autoscaling_metrics_gateway = (
            self.model_endpoint_service.get_inference_autoscaling_metrics_gateway()
        )
        await autoscaling_metrics_gateway.emit_inference_autoscaling_metric(
            endpoint_id=model_endpoint.record.id
        )
        endpoint_content = _model_endpoint_entity_to_get_llm_model_endpoint_response(model_endpoint)

        manually_resolve_dns = (
            model_endpoint.infra_state is not None
            and model_endpoint.infra_state.resource_state.nodes_per_worker > 1
            and hmi_config.istio_enabled
        )

        validate_endpoint_supports_chat_completion(model_endpoint, endpoint_content)

        # if inference framework is VLLM, we need to set the model to use the weights folder
        if endpoint_content.inference_framework == LLMInferenceFramework.VLLM:
            request.model = VLLM_MODEL_WEIGHTS_FOLDER

        inference_request = SyncEndpointPredictV1Request(
            args=request.model_dump(exclude_none=True),
            destination_path=OPENAI_CHAT_COMPLETION_PATH,
            num_retries=NUM_DOWNSTREAM_REQUEST_RETRIES,
            timeout_seconds=DOWNSTREAM_REQUEST_TIMEOUT_SECONDS,
        )
        try:
            predict_result = await inference_gateway.predict(
                topic=model_endpoint.record.destination,
                predict_request=inference_request,
                manually_resolve_dns=manually_resolve_dns,
            )

            if predict_result.status != TaskStatus.SUCCESS or predict_result.result is None:
                raise UpstreamServiceError(
                    status_code=500,
                    content=(
                        predict_result.traceback.encode("utf-8")
                        if predict_result.traceback is not None
                        else b""
                    ),
                )

            output = json.loads(predict_result.result["result"])
            # reset model name to correct value
            output["model"] = model_endpoint.record.name
            return ChatCompletionV2SyncResponse.model_validate(output)
        except UpstreamServiceError as exc:
            # Expect upstream inference service to handle bulk of input validation
            if 400 <= exc.status_code < 500:
                raise InvalidRequestException(exc.content)
            raise exc


class ChatCompletionStreamV2UseCase:
    """
    Use case for running a chat completion on an LLM endpoint.
    """

    def __init__(
        self,
        model_endpoint_service: ModelEndpointService,
        llm_model_endpoint_service: LLMModelEndpointService,
        tokenizer_repository: TokenizerRepository,
    ):
        self.model_endpoint_service = model_endpoint_service
        self.llm_model_endpoint_service = llm_model_endpoint_service
        self.authz_module = LiveAuthorizationModule()
        self.tokenizer_repository = tokenizer_repository

    async def execute(
        self, model_endpoint_name: str, request: ChatCompletionV2Request, user: User
    ) -> AsyncGenerator[ChatCompletionV2StreamSuccessChunk, None]:  # pragma: no cover
        request_id = LoggerTagManager.get(LoggerTagKey.REQUEST_ID)
        add_trace_request_id(request_id)

        model_endpoints = await self.llm_model_endpoint_service.list_llm_model_endpoints(
            owner=user.team_id, name=model_endpoint_name, order_by=None
        )

        if len(model_endpoints) == 0:
            raise ObjectNotFoundException(f"Model endpoint {model_endpoint_name} not found.")

        if len(model_endpoints) > 1:
            raise ObjectHasInvalidValueException(
                f"Expected 1 LLM model endpoint for model name {model_endpoint_name}, got {len(model_endpoints)}"
            )

        model_endpoint = model_endpoints[0]

        if not self.authz_module.check_access_read_owned_entity(
            user, model_endpoint.record
        ) and not self.authz_module.check_endpoint_public_inference_for_user(
            user, model_endpoint.record
        ):
            raise ObjectNotAuthorizedException

        if model_endpoint.record.endpoint_type != ModelEndpointType.STREAMING:
            raise EndpointUnsupportedInferenceTypeException(
                f"Endpoint {model_endpoint_name} is not a streaming endpoint."
            )

        inference_gateway = (
            self.model_endpoint_service.get_streaming_model_endpoint_inference_gateway()
        )
        autoscaling_metrics_gateway = (
            self.model_endpoint_service.get_inference_autoscaling_metrics_gateway()
        )
        await autoscaling_metrics_gateway.emit_inference_autoscaling_metric(
            endpoint_id=model_endpoint.record.id
        )

        model_content = _model_endpoint_entity_to_get_llm_model_endpoint_response(model_endpoint)

        manually_resolve_dns = (
            model_endpoint.infra_state is not None
            and model_endpoint.infra_state.resource_state.nodes_per_worker > 1
            and hmi_config.istio_enabled
        )
        validate_endpoint_supports_chat_completion(model_endpoint, model_content)

        # if inference framework is VLLM, we need to set the model to use the weights folder
        if model_content.inference_framework == LLMInferenceFramework.VLLM:
            request.model = VLLM_MODEL_WEIGHTS_FOLDER

        inference_request = SyncEndpointPredictV1Request(
            args=request.model_dump(exclude_none=True),
            destination_path=OPENAI_CHAT_COMPLETION_PATH,
            num_retries=NUM_DOWNSTREAM_REQUEST_RETRIES,
            timeout_seconds=DOWNSTREAM_REQUEST_TIMEOUT_SECONDS,
        )

        return self._response_chunk_generator(
            request_id=request_id,
            model_endpoint=model_endpoint,
            model_content=model_content,
            inference_gateway=inference_gateway,
            inference_request=inference_request,
            manually_resolve_dns=manually_resolve_dns,
        )

    async def _response_chunk_generator(
        self,
        request_id: Optional[str],
        model_endpoint: ModelEndpoint,
        model_content: GetLLMModelEndpointV1Response,
        inference_gateway: StreamingModelEndpointInferenceGateway,
        inference_request: SyncEndpointPredictV1Request,
<<<<<<< HEAD
        manually_resolve_dns: bool,
    ) -> AsyncIterable[ChatCompletionV2SuccessChunk]:
=======
    ) -> AsyncGenerator[ChatCompletionV2StreamSuccessChunk, None]:
>>>>>>> 2061eff2
        """
        Async generator yielding tokens to stream for the completions response. Should only be called when
        returned directly by execute().
        """
        try:
            predict_result = inference_gateway.streaming_predict(
                topic=model_endpoint.record.destination,
                predict_request=inference_request,
                manually_resolve_dns=manually_resolve_dns,
            )
        except UpstreamServiceError as exc:
            # Expect upstream inference service to handle bulk of input validation
            if 400 <= exc.status_code < 500:
                raise InvalidRequestException(str(exc))

            raise exc

        async for res in predict_result:
            if not res.status == TaskStatus.SUCCESS or res.result is None:
                raise UpstreamServiceError(
                    status_code=500,
                    content=(res.traceback.encode("utf-8") if res.traceback is not None else b""),
                )
            else:
                result = res.result["result"]
                # Reset model name to correct value
                if "DONE" in result:
                    continue
                result["model"] = model_endpoint.record.name
                yield ChatCompletionV2StreamSuccessChunk.model_validate(result)


class ModelDownloadV1UseCase:
    def __init__(
        self,
        filesystem_gateway: FilesystemGateway,
        model_endpoint_service: ModelEndpointService,
        llm_artifact_gateway: LLMArtifactGateway,
    ):
        self.filesystem_gateway = filesystem_gateway
        self.model_endpoint_service = model_endpoint_service
        self.llm_artifact_gateway = llm_artifact_gateway

    async def execute(self, user: User, request: ModelDownloadRequest) -> ModelDownloadResponse:
        model_endpoints = await self.model_endpoint_service.list_model_endpoints(
            owner=user.team_id, name=request.model_name, order_by=None
        )
        if len(model_endpoints) == 0:
            raise ObjectNotFoundException

        if len(model_endpoints) > 1:
            raise ObjectHasInvalidValueException(
                f"Expected 1 LLM model endpoint for model name {request.model_name}, got {len(model_endpoints)}"
            )
        model_files = self.llm_artifact_gateway.get_model_weights_urls(
            user.team_id, request.model_name
        )
        urls = {}
        for model_file in model_files:
            # don't want to make s3 bucket full keys public, so trim to just keep file name
            public_file_name = model_file.rsplit("/", 1)[-1]
            urls[public_file_name] = self.filesystem_gateway.generate_signed_url(model_file)
        return ModelDownloadResponse(urls=urls)


async def _fill_hardware_info(
    llm_artifact_gateway: LLMArtifactGateway, request: CreateLLMModelEndpointV1Request
):
    if (
        request.gpus is None
        or request.gpu_type is None
        or request.cpus is None
        or request.memory is None
        or request.storage is None
        or request.nodes_per_worker is None
    ):
        if not (
            request.gpus is None
            and request.gpu_type is None
            and request.cpus is None
            and request.memory is None
            and request.storage is None
            and request.nodes_per_worker is None
        ):
            raise ObjectHasInvalidValueException(
                "All hardware spec fields (gpus, gpu_type, cpus, memory, storage, nodes_per_worker) must be provided if any hardware spec field is missing."
            )
        checkpoint_path = get_checkpoint_path(request.model_name, request.checkpoint_path)
        hardware_info = await _infer_hardware(
            llm_artifact_gateway, request.model_name, checkpoint_path
        )
        request.gpus = hardware_info.gpus
        request.gpu_type = hardware_info.gpu_type
        request.cpus = hardware_info.cpus
        request.memory = hardware_info.memory
        request.storage = hardware_info.storage
        request.nodes_per_worker = hardware_info.nodes_per_worker
        if hardware_info.gpus:  # make lint happy
            request.num_shards = hardware_info.gpus


def get_model_param_count_b(model_name: str) -> int:
    """Get the number of parameters in the model in billions"""
    if "mixtral-8x7b" in model_name:
        model_param_count_b = 47
    elif "mixtral-8x22b" in model_name:
        model_param_count_b = 140
    elif "phi-3-mini" in model_name:
        model_param_count_b = 4
    elif "phi-3-small" in model_name:
        model_param_count_b = 8
    elif "phi-3-medium" in model_name:
        model_param_count_b = 15
    elif "deepseek-coder-v2-lite" in model_name:
        model_param_count_b = 16
    elif "deepseek-coder-v2" in model_name:
        model_param_count_b = 237
    else:
        numbers = re.findall(r"(\d+)b", model_name)
        if len(numbers) == 0:
            raise ObjectHasInvalidValueException(
                f"Unable to infer number of parameters for {model_name}."
            )
        model_param_count_b = int(numbers[-1])
    return model_param_count_b


@lru_cache()
async def _infer_hardware(
    llm_artifact_gateway: LLMArtifactGateway,
    model_name: str,
    checkpoint_path: str,
    is_batch_job: bool = False,
    max_context_length: Optional[int] = None,
) -> CreateDockerImageBatchJobResourceRequests:
    config = llm_artifact_gateway.get_model_config(checkpoint_path)

    dtype_size = 2
    kv_multiplier = 20 if is_batch_job else 2

    max_position_embeddings = (
        min(max_context_length, config["max_position_embeddings"])
        if max_context_length
        else config["max_position_embeddings"]
    )

    min_kv_cache_size = (
        kv_multiplier
        * dtype_size
        * config["num_hidden_layers"]
        * config["hidden_size"]
        * max_position_embeddings
        // (config["num_attention_heads"] // config["num_key_value_heads"])
    )

    model_param_count_b = get_model_param_count_b(model_name)
    model_weights_size = dtype_size * model_param_count_b * 1_000_000_000

    min_memory_gb = math.ceil((min_kv_cache_size + model_weights_size) / 1_000_000_000 / 0.9)

    logger.info(
        f"Memory calculation result: {min_memory_gb=} for {model_name} context_size: {max_position_embeddings}, min_kv_cache_size: {min_kv_cache_size}, model_weights_size: {model_weights_size}, is_batch_job: {is_batch_job}"
    )

    config_map = await _get_recommended_hardware_config_map()
    by_model_name = {item["name"]: item for item in yaml.safe_load(config_map["byModelName"])}
    by_gpu_memory_gb = yaml.safe_load(config_map["byGpuMemoryGb"])
    if model_name in by_model_name:
        cpus = by_model_name[model_name]["cpus"]
        gpus = by_model_name[model_name]["gpus"]
        memory = by_model_name[model_name]["memory"]
        storage = by_model_name[model_name]["storage"]
        gpu_type = by_model_name[model_name]["gpu_type"]
        nodes_per_worker = by_model_name[model_name]["nodes_per_worker"]
    else:
        by_gpu_memory_gb = sorted(by_gpu_memory_gb, key=lambda x: x["gpu_memory_le"])
        for recs in by_gpu_memory_gb:
            if min_memory_gb <= recs["gpu_memory_le"]:
                cpus = recs["cpus"]
                gpus = recs["gpus"]
                memory = recs["memory"]
                storage = recs["storage"]
                gpu_type = recs["gpu_type"]
                nodes_per_worker = recs["nodes_per_worker"]
                break
        else:
            raise ObjectHasInvalidValueException(f"Unable to infer hardware for {model_name}.")

    return CreateDockerImageBatchJobResourceRequests(
        cpus=cpus,
        gpus=gpus,
        memory=memory,
        storage=storage,
        gpu_type=gpu_type,
        nodes_per_worker=nodes_per_worker,
    )


def infer_addition_engine_args_from_model_name(
    model_name: str,
) -> VLLMEngineAdditionalArgs:
    # Increase max gpu utilization for larger models
    model_param_count_b = get_model_param_count_b(model_name)
    if model_param_count_b >= 70:
        gpu_memory_utilization = 0.95
    else:
        gpu_memory_utilization = 0.9

    # Gemma 2 requires flashinfer attention backend
    attention_backend = None
    if model_name.startswith("gemma-2"):
        attention_backend = "FLASHINFER"

    return VLLMEngineAdditionalArgs(
        max_gpu_memory_utilization=gpu_memory_utilization,
        attention_backend=attention_backend,
    )


class CreateBatchCompletionsUseCase:
    def __init__(
        self,
        docker_image_batch_job_gateway: DockerImageBatchJobGateway,
        docker_repository: DockerRepository,
        docker_image_batch_job_bundle_repo: DockerImageBatchJobBundleRepository,
        llm_artifact_gateway: LLMArtifactGateway,
    ):
        self.docker_image_batch_job_gateway = docker_image_batch_job_gateway
        self.docker_repository = docker_repository
        self.docker_image_batch_job_bundle_repo = docker_image_batch_job_bundle_repo
        self.llm_artifact_gateway = llm_artifact_gateway

    async def create_batch_job_bundle(
        self,
        user: User,
        request: CreateBatchCompletionsEngineRequest,
        hardware: CreateDockerImageBatchJobResourceRequests,
    ) -> DockerImageBatchJobBundle:
        assert hardware.gpu_type is not None

        bundle_name = (
            f"{request.model_cfg.model}_{datetime.datetime.utcnow().strftime('%y%m%d-%H%M%S')}"
        )

        image_tag = await _get_latest_batch_tag(LLMInferenceFramework.VLLM)

        config_file_path = "/opt/config.json"

        batch_bundle = (
            await self.docker_image_batch_job_bundle_repo.create_docker_image_batch_job_bundle(
                name=bundle_name,
                created_by=user.user_id,
                owner=user.team_id,
                image_repository=hmi_config.batch_inference_vllm_repository,
                image_tag=image_tag,
                command=[
                    "dumb-init",
                    "--",
                    "/bin/bash",
                    "-c",
                    "ddtrace-run python vllm_batch.py",
                ],
                env={"CONFIG_FILE": config_file_path},
                mount_location=config_file_path,
                cpus=str(hardware.cpus),
                memory=str(hardware.memory),
                storage=str(hardware.storage),
                gpus=hardware.gpus,
                gpu_type=hardware.gpu_type,
                public=False,
            )
        )
        return batch_bundle

    async def execute(
        self, user: User, request: CreateBatchCompletionsV1Request
    ) -> CreateBatchCompletionsV1Response:
        if (
            request.data_parallelism is not None and request.data_parallelism > 1
        ):  # pragma: no cover
            raise ObjectHasInvalidValueException(
                "Data parallelism is disabled for batch completions."
            )

        request.model_cfg.checkpoint_path = get_checkpoint_path(
            request.model_cfg.model, request.model_cfg.checkpoint_path
        )
        hardware = await _infer_hardware(
            self.llm_artifact_gateway,
            request.model_cfg.model,
            request.model_cfg.checkpoint_path,
            is_batch_job=True,
            max_context_length=request.model_cfg.max_context_length,
        )
        assert hardware.gpus is not None

        engine_request = CreateBatchCompletionsEngineRequest.from_api_v1(request)
        engine_request.model_cfg.num_shards = hardware.gpus
        if engine_request.tool_config and engine_request.tool_config.name != "code_evaluator":
            raise ObjectHasInvalidValueException(
                "Only code_evaluator tool is supported for batch completions."
            )

        additional_engine_args = infer_addition_engine_args_from_model_name(
            engine_request.model_cfg.model
        )

        engine_request.max_gpu_memory_utilization = (
            additional_engine_args.max_gpu_memory_utilization
        )
        engine_request.attention_backend = additional_engine_args.attention_backend

        batch_bundle = await self.create_batch_job_bundle(user, engine_request, hardware)

        validate_resource_requests(
            bundle=batch_bundle,
            cpus=hardware.cpus,
            memory=hardware.memory,
            storage=hardware.storage,
            gpus=hardware.gpus,
            gpu_type=hardware.gpu_type,
        )

        if (
            engine_request.max_runtime_sec is None or engine_request.max_runtime_sec < 1
        ):  # pragma: no cover
            raise ObjectHasInvalidValueException("max_runtime_sec must be a positive integer.")

        job_id = await self.docker_image_batch_job_gateway.create_docker_image_batch_job(
            created_by=user.user_id,
            owner=user.team_id,
            job_config=engine_request.model_dump(by_alias=True),
            env=batch_bundle.env,
            command=batch_bundle.command,
            repo=batch_bundle.image_repository,
            tag=batch_bundle.image_tag,
            resource_requests=hardware,
            labels=engine_request.labels,
            mount_location=batch_bundle.mount_location,
            override_job_max_runtime_s=engine_request.max_runtime_sec,
            num_workers=engine_request.data_parallelism,
        )
        return CreateBatchCompletionsV1Response(job_id=job_id)


class CreateBatchCompletionsV2UseCase:
    def __init__(
        self,
        llm_batch_completions_service: LLMBatchCompletionsService,
        llm_artifact_gateway: LLMArtifactGateway,
    ):
        self.llm_batch_completions_service = llm_batch_completions_service
        self.llm_artifact_gateway = llm_artifact_gateway

    async def execute(
        self, request: CreateBatchCompletionsV2Request, user: User
    ) -> CreateBatchCompletionsV2Response:
        request.model_cfg.checkpoint_path = get_checkpoint_path(
            request.model_cfg.model, request.model_cfg.checkpoint_path
        )
        hardware = await _infer_hardware(
            self.llm_artifact_gateway,
            request.model_cfg.model,
            request.model_cfg.checkpoint_path,
            is_batch_job=True,
            max_context_length=request.model_cfg.max_context_length,
        )

        engine_request = CreateBatchCompletionsEngineRequest.from_api_v2(request)
        engine_request.model_cfg.num_shards = hardware.gpus

        validate_resource_requests(
            bundle=None,
            cpus=hardware.cpus,
            memory=hardware.memory,
            storage=hardware.storage,
            gpus=hardware.gpus,
            gpu_type=hardware.gpu_type,
        )

        if engine_request.max_runtime_sec is None or engine_request.max_runtime_sec < 1:
            raise ObjectHasInvalidValueException("max_runtime_sec must be a positive integer.")

        # Right now we only support VLLM for batch inference. Refactor this if we support more inference frameworks.
        image_repo = hmi_config.batch_inference_vllm_repository
        image_tag = await _get_latest_batch_v2_tag(LLMInferenceFramework.VLLM)

        additional_engine_args = infer_addition_engine_args_from_model_name(
            engine_request.model_cfg.model
        )
        engine_request.max_gpu_memory_utilization = (
            additional_engine_args.max_gpu_memory_utilization
        )
        engine_request.attention_backend = additional_engine_args.attention_backend

        return await self.llm_batch_completions_service.create_batch_job(
            user=user,
            job_request=engine_request,
            image_repo=image_repo,
            image_tag=image_tag,
            resource_requests=hardware,
            labels=engine_request.labels,
            max_runtime_sec=engine_request.max_runtime_sec,
            num_workers=engine_request.data_parallelism,
        )


class GetBatchCompletionV2UseCase:
    def __init__(self, llm_batch_completions_service: LLMBatchCompletionsService):
        self.llm_batch_completions_service = llm_batch_completions_service

    async def execute(
        self,
        batch_completion_id: str,
        user: User,
    ) -> GetBatchCompletionV2Response:
        job = await self.llm_batch_completions_service.get_batch_job(
            batch_completion_id,
            user=user,
        )

        if not job:
            raise ObjectNotFoundException(f"Batch completion {batch_completion_id} not found.")

        return GetBatchCompletionV2Response(job=job)


class UpdateBatchCompletionV2UseCase:
    def __init__(self, llm_batch_completions_service: LLMBatchCompletionsService):
        self.llm_batch_completions_service = llm_batch_completions_service

    async def execute(
        self,
        batch_completion_id: str,
        request: UpdateBatchCompletionsV2Request,
        user: User,
    ) -> UpdateBatchCompletionsV2Response:
        result = await self.llm_batch_completions_service.update_batch_job(
            batch_completion_id,
            user=user,
            request=request,
        )
        if not result:
            raise ObjectNotFoundException(f"Batch completion {batch_completion_id} not found.")

        return UpdateBatchCompletionsV2Response(
            **result.model_dump(by_alias=True, exclude_none=True),
            success=True,
        )


class CancelBatchCompletionV2UseCase:
    def __init__(self, llm_batch_completions_service: LLMBatchCompletionsService):
        self.llm_batch_completions_service = llm_batch_completions_service

    async def execute(
        self,
        batch_completion_id: str,
        user: User,
    ) -> CancelBatchCompletionsV2Response:
        return CancelBatchCompletionsV2Response(
            success=await self.llm_batch_completions_service.cancel_batch_job(
                batch_completion_id,
                user=user,
            )
        )<|MERGE_RESOLUTION|>--- conflicted
+++ resolved
@@ -955,7 +955,10 @@
                 healthcheck_route="/health",
                 predict_route="/predict",
                 streaming_predict_route="/stream",
-                extra_routes=[OPENAI_CHAT_COMPLETION_PATH],
+                extra_routes=[
+                    OPENAI_CHAT_COMPLETION_PATH,
+                    OPENAI_COMPLETION_PATH,
+                ],
                 env={},
             ),
             metadata={},
@@ -964,7 +967,6 @@
         return (
             await self.create_model_bundle_use_case.execute(
                 user,
-<<<<<<< HEAD
                 create_model_bundle_v2_request,
                 do_auth_check=False,
                 # Skip auth check because llm create endpoint is called as the user itself,
@@ -1047,30 +1049,6 @@
             await self.create_model_bundle_use_case.execute(
                 user,
                 create_model_bundle_v2_request,
-=======
-                CreateModelBundleV2Request(
-                    name=endpoint_unique_name,
-                    schema_location="TBA",
-                    flavor=StreamingEnhancedRunnableImageFlavor(
-                        flavor=ModelBundleFlavorType.STREAMING_ENHANCED_RUNNABLE_IMAGE,
-                        repository=hmi_config.vllm_repository,
-                        tag=framework_image_tag,
-                        command=command,
-                        streaming_command=command,
-                        protocol="http",
-                        readiness_initial_delay_seconds=10,
-                        healthcheck_route="/health",
-                        predict_route="/predict",
-                        streaming_predict_route="/stream",
-                        extra_routes=[
-                            OPENAI_CHAT_COMPLETION_PATH,
-                            OPENAI_COMPLETION_PATH,
-                        ],
-                        env={},
-                    ),
-                    metadata={},
-                ),
->>>>>>> 2061eff2
                 do_auth_check=False,
                 # Skip auth check because llm create endpoint is called as the user itself,
                 # but the user isn't directly making the action. It should come from the fine tune
@@ -2741,6 +2719,12 @@
         )
         endpoint_content = _model_endpoint_entity_to_get_llm_model_endpoint_response(model_endpoint)
 
+        manually_resolve_dns = (
+            model_endpoint.infra_state is not None
+            and model_endpoint.infra_state.resource_state.nodes_per_worker > 1
+            and hmi_config.istio_enabled
+        )
+
         validate_endpoint_supports_openai_completion(model_endpoint, endpoint_content)
 
         # if inference framework is VLLM, we need to set the model to use the weights folder
@@ -2757,6 +2741,7 @@
             predict_result = await inference_gateway.predict(
                 topic=model_endpoint.record.destination,
                 predict_request=inference_request,
+                manually_resolve_dns=manually_resolve_dns,
             )
 
             if predict_result.status != TaskStatus.SUCCESS or predict_result.result is None:
@@ -2839,6 +2824,13 @@
         )
 
         model_content = _model_endpoint_entity_to_get_llm_model_endpoint_response(model_endpoint)
+
+        manually_resolve_dns = (
+            model_endpoint.infra_state is not None
+            and model_endpoint.infra_state.resource_state.nodes_per_worker > 1
+            and hmi_config.istio_enabled
+        )
+
         validate_endpoint_supports_openai_completion(model_endpoint, model_content)
 
         # if inference framework is VLLM, we need to set the model to use the weights folder
@@ -2858,6 +2850,7 @@
             model_content=model_content,
             inference_gateway=inference_gateway,
             inference_request=inference_request,
+            manually_resolve_dns=manually_resolve_dns,
         )
 
     async def _response_chunk_generator(
@@ -2867,6 +2860,7 @@
         model_content: GetLLMModelEndpointV1Response,
         inference_gateway: StreamingModelEndpointInferenceGateway,
         inference_request: SyncEndpointPredictV1Request,
+        manually_resolve_dns: bool,
     ) -> AsyncGenerator[CompletionV2StreamSuccessChunk, None]:  # pragma: no cover
         """
         Async generator yielding tokens to stream for the completions response. Should only be called when
@@ -2876,6 +2870,7 @@
             predict_result = inference_gateway.streaming_predict(
                 topic=model_endpoint.record.destination,
                 predict_request=inference_request,
+                manually_resolve_dns=manually_resolve_dns,
             )
         except UpstreamServiceError as exc:
             # Expect upstream inference service to handle bulk of input validation
@@ -3131,12 +3126,8 @@
         model_content: GetLLMModelEndpointV1Response,
         inference_gateway: StreamingModelEndpointInferenceGateway,
         inference_request: SyncEndpointPredictV1Request,
-<<<<<<< HEAD
         manually_resolve_dns: bool,
-    ) -> AsyncIterable[ChatCompletionV2SuccessChunk]:
-=======
     ) -> AsyncGenerator[ChatCompletionV2StreamSuccessChunk, None]:
->>>>>>> 2061eff2
         """
         Async generator yielding tokens to stream for the completions response. Should only be called when
         returned directly by execute().
