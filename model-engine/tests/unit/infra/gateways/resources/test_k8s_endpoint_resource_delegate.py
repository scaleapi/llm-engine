--- conflicted
+++ resolved
@@ -730,11 +730,12 @@
 
 
 @pytest.mark.asyncio
-<<<<<<< HEAD
 async def test_delete_resources_multinode_success():
     # TODO
     pass
-=======
+
+
+@pytest.mark.asyncio
 async def test_create_pdb(
     k8s_endpoint_resource_delegate,
     mock_policy_client,
@@ -784,5 +785,4 @@
     )
 
     with pytest.raises(ApiException):
-        await k8s_endpoint_resource_delegate._create_pdb(pdb, name)
->>>>>>> 370b111a
+        await k8s_endpoint_resource_delegate._create_pdb(pdb, name)