--- conflicted
+++ resolved
@@ -5,7 +5,6 @@
   name: material
   palette:
     - scheme: default
-<<<<<<< HEAD
       primary: white
       accent: deep purple
 
@@ -18,19 +17,6 @@
   font:
     text: Inter
     code: IBM Plex Mono
-=======
-      primary: blue grey
-      accent: indigo
-      toggle:
-        icon: material/lightbulb
-        name: Switch to dark mode
-    - scheme: slate
-      primary: blue grey
-      accent: indigo
-      toggle:
-        icon: material/lightbulb-outline
-        name: Switch to light mode
->>>>>>> d830a88d
   features:
     - search.suggest
     - search.highlight
@@ -69,12 +55,9 @@
   - pymdownx.details
   - pymdownx.highlight:
       anchor_linenums: true
-<<<<<<< HEAD
       use_pygments: true
       noclasses: true
       pygments_style: "default"
-=======
->>>>>>> d830a88d
   - pymdownx.inlinehilite
   - pymdownx.snippets
   - pymdownx.critic
@@ -127,12 +110,9 @@
 #        on_page_markdown: "docs.plugins:on_page_markdown"
 
 extra_css:
-<<<<<<< HEAD
   - stylesheets/index.css
-=======
   - assets/css/extra.css
   - assets/css/neoteroi.css
->>>>>>> d830a88d
 
 extra:
   analytics:
