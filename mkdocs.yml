site_name: LLM Engine
site_description: The open source engine for fine-tuning large language models.

theme:
  name: material
  palette:
    - scheme: default
      primary: blue grey
      accent: indigo
      toggle:
        icon: material/lightbulb
        name: Switch to dark mode
    - scheme: slate
      primary: blue grey
      accent: indigo
      toggle:
        icon: material/lightbulb-outline
        name: Switch to light mode
  features:
    - search.suggest
    - search.highlight
    - content.tabs.link
    - content.code.annotate
    - navigation.expand
    - content.code.copy
  icon:
    repo: fontawesome/brands/github-alt
  logo: https://raw.githubusercontent.com/scaleapi/llm-engine/main/docs/_static/launch-logo.svg
  favicon: https://raw.githubusercontent.com/scaleapi/llm-engine/main/docs/_static/favicon-32x32.png
  language: en

repo_name: llm-engine
repo_url: https://github.com/scaleapi/llm-engine
edit_uri: ""
nav:
  - Introduction: index.md
  - "Getting Started": getting_started.md
  - "Model Zoo": model_zoo.md
  - "Guides":
      - "Completions": guides/completions.md
      - "Fine-tuning": guides/fine_tuning.md
      - "Rate limits": guides/rate_limits.md
  - "API":
      - "API Reference": api/python_client.md
      - "Data Type Reference": api/data_types.md
      - "Error handling": api/error_handling.md
<<<<<<< HEAD
      - "Python Client API Reference": api/python_client.md
#      - "Langchain": api/langchain.md
=======
>>>>>>> 28ba00dd
#  - "FAQ": faq.md

markdown_extensions:
  - toc:
      permalink: true
  - admonition
  - pymdownx.details
  - pymdownx.highlight:
      anchor_linenums: true
  - pymdownx.inlinehilite
  - pymdownx.snippets
  - pymdownx.critic
  - pymdownx.caret
  - pymdownx.keys
  - pymdownx.mark
  - pymdownx.tilde
  - attr_list
  - md_in_html
  - pymdownx.superfences:
      custom_fences:
        - name: mermaid
          class: mermaid
          format: !!python/name:pymdownx.superfences.fence_code_format
  - mdx_include
  - def_list
  - pymdownx.emoji:
      emoji_index: !!python/name:materialx.emoji.twemoji
      emoji_generator: !!python/name:materialx.emoji.to_svg
  - pymdownx.tabbed:
      alternate_style: true
  - pymdownx.striphtml:
      strip_comments: true
      strip_js_on_attributes: false
  - neoteroi.cards
  - footnotes

plugins:
  - search
  - mkdocstrings:
      watch:
        - clients/python/llmengine
      handlers:
        python:
          rendering:
            show_root_heading: true
            show_root_full_path: false
            show_source: false
            heading_level: 2
            merge_init_into_class: true
            show_signature_annotations: true
            separate_signature: true
#  - mkdocs-simple-hooks:
#      hooks:
#        on_pre_build: "docs.plugins:on_pre_build"
#        on_files: "docs.plugins:on_files"
#        on_page_markdown: "docs.plugins:on_page_markdown"

extra_css:
  - assets/css/extra.css
  - assets/css/neoteroi.css

extra:
  analytics:
    provider: google
    property: G-N54ZLW5PGC
    feedback:
      title: Was this page helpful?
      ratings:
        - icon: material/emoticon-happy-outline
          name: This page was helpful
          data: 1
          note: >-
            Thanks for your feedback!
        - icon: material/emoticon-sad-outline
          name: This page could be improved
          data: 0
          note: >-
            Thanks for your feedback! Help us improve this page by
            using our <a href="..." target="_blank" rel="noopener">feedback form</a>.
<|MERGE_RESOLUTION|>--- conflicted
+++ resolved
@@ -44,11 +44,6 @@
       - "API Reference": api/python_client.md
       - "Data Type Reference": api/data_types.md
       - "Error handling": api/error_handling.md
-<<<<<<< HEAD
-      - "Python Client API Reference": api/python_client.md
-#      - "Langchain": api/langchain.md
-=======
->>>>>>> 28ba00dd
 #  - "FAQ": faq.md
 
 markdown_extensions:
