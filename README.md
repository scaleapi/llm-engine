# ⚡ LLM Engine ⚡

**The open source engine for fine-tuning large language models**. 

LLM Engine is the easiest way to customize and serve LLMs.

LLMs can be accessed via Scale's hosted version or by using the helm charts in this repository to run model inference and fine-tuning in your own infrastructure.

## 💻 Quick Install

```commandline
pip install scale-llm-engine
```

## 🤔 About

Foundation models are emerging as the building blocks of AI. However,
deploying these models to the cloud and fine-tuning them are expensive
operations that require infrastructure and ML expertise. It is also difficult
to maintain over time as new models are released and new techniques for both
inference and fine-tuning are made available.

LLM Engine is a Python library, CLI, and Helm chart that provides
everything you need to serve and fine-tune foundation models, whether you use
Scale's hosted infrastructure or do it in your own cloud infrastructure using
Kubernetes.

### Key Features

🎁 **Ready-to-use APIs for your favorite models**: Deploy and serve
open-source foundation models - including LLaMA, MPT and Falcon.
Use Scale-hosted models or deploy to your own infrastructure.
<<<<<<< HEAD

**Fine-tune foundation models**: Fine-tune open-source foundation
models like LLaMA, MPT etc. with your own data for optimized performance.
=======
>>>>>>> 8bf27c1b

🔧 **Fine-tune foundation models**: Fine-tune open-source foundation
models like LLaMA, MPT etc. with your own data for optimized performance.

🎙️ **Optimized Inference**: LLM Engine provides inference APIs
for streaming responses and dynamically batching inputs for higher throughput
and lower latency.

🤗 **Open-Source Integrations**: Deploy any [Hugging Face](https://huggingface.co/)
model with a single command.

### Features Coming Soon

🐳 **k8s Installation Documentation**: We are working hard to document installation and
maintenance of inference and fine-tuning functionality on your own infrastructure.
For now, our documentation covers using our client libraries to access Scale's
hosted infrastructure.

❄ **Fast Cold-Start Times**: To prevent GPUs from idling, LLM Engine
automatically scales your model to zero when it's not in use and scales up
within seconds, even for large foundation models.

💸 **Cost Optimization**: Deploy AI models cheaper than commercial ones,
including cold-start and warm-down times.

## 🚀 Quick Start

Navigate to [Scale Spellbook](https://spellbook.scale.com/) to first create 
an account, and then grab your API key on the [Settings](https://spellbook.scale.com/settings) 
page. Set this API key as the `SCALE_API_KEY` environment variable by adding the
following line to your `.zshrc` or `.bash_profile`:

```commandline
export SCALE_API_KEY="[Your API key]"
```

You may need to run the `. ~/.zshrc` command to re-read your updated `.zshrc`.


With your API key set, you can now send LLM Engine requests using the Python client. 
Try out this starter code:

```py
from llmengine import Completion

response = Completion.create(
    model_name="falcon-7b-instruct",
    prompt="I'm opening a pancake restaurant that specializes in unique pancake shapes, colors, and flavors. List 3 quirky names I could name my restaurant.",
    max_new_tokens=100,
    temperature=0.2,
)

print(response.outputs[0].text)
```

You should see a successful completion of your given prompt!

Next, visit our [documentation site](https://scaleapi.github.io/llm-engine/) for more on
the `Completion` and `FineTune` APIs and how to use them.<|MERGE_RESOLUTION|>--- conflicted
+++ resolved
@@ -30,15 +30,9 @@
 🎁 **Ready-to-use APIs for your favorite models**: Deploy and serve
 open-source foundation models - including LLaMA, MPT and Falcon.
 Use Scale-hosted models or deploy to your own infrastructure.
-<<<<<<< HEAD
-
-**Fine-tune foundation models**: Fine-tune open-source foundation
-models like LLaMA, MPT etc. with your own data for optimized performance.
-=======
->>>>>>> 8bf27c1b
 
 🔧 **Fine-tune foundation models**: Fine-tune open-source foundation
-models like LLaMA, MPT etc. with your own data for optimized performance.
+models on your own data for optimized performance.
 
 🎙️ **Optimized Inference**: LLM Engine provides inference APIs
 for streaming responses and dynamically batching inputs for higher throughput
