# 🚀 Getting Started

To start using LLM Engine's public inference and fine-tuning APIs:

=== "Install using pip"
    ```commandline
    pip install scale-llm-engine
    ```
=== "Install using conda"
    ```commandline
    conda install scale-llm-engine -c conda-forge
    ```

## Scale API Keys

To leverage Scale's hosted versions of these models, you will need a Scale Spellbook API key.

### Retrieving your API Key

To retrieve your API key, head to [Scale Spellbook](https://spellbook.scale.com) where
you will get a Scale API key on the [settings](https://spellbook.scale.com/settings) page.

!!! note "Different API Keys for different Scale Products"

    If you have leveraged Scale's platform for annotation work in the past, please note that your Spellbook API key will be different than the Scale Annotation API key. You will want to create a Spellbook API key before getting started.

### Using your API Key

LLM Engine leverages environment variables to access your API key.
Set this API key as the `SCALE_API_KEY` environment variable by adding the
following line to your `.zshrc` or `.bash_profile`, or by running it in the terminal before you run your python application.

=== "Set API key"
    ```commandline
    export SCALE_API_KEY="[Your API key]"
    ```

## Example Code

### Sample Completion

With your API key set, you can now send LLM Engine requests using the Python client:

=== "Using the Python Client"
    ```py
    from llmengine import Completion

    response = Completion.create(
<<<<<<< HEAD
        model="llama-7b",
        prompt="Hello, my name is",
        max_new_tokens=10,
=======
        model_name="falcon-7b-instruct",
        prompt="I'm opening a pancake restaurant that specializes in unique pancake shapes, colors, and flavors. List 3 quirky names I could name my restaurant.",
        max_new_tokens=100,
>>>>>>> 28ba00dd
        temperature=0.2,
    )

    print(response.outputs[0].text)
    ```

### With Streaming

=== "Using the Python Client"
    ```py
    from llmengine import Completion
    import sys

    stream = Completion.create(
        model_name="falcon-7b-instruct",
        prompt="Give me a 200 word summary on the current economic events in the US.",
        max_new_tokens=1000,
        temperature=0.2,
        stream=True
    )

    for response in stream:
        if response.output:
            print(response.output.text, end="")
            sys.stdout.flush()
    ```<|MERGE_RESOLUTION|>--- conflicted
+++ resolved
@@ -46,15 +46,9 @@
     from llmengine import Completion
 
     response = Completion.create(
-<<<<<<< HEAD
-        model="llama-7b",
-        prompt="Hello, my name is",
-        max_new_tokens=10,
-=======
-        model_name="falcon-7b-instruct",
+        model="falcon-7b-instruct",
         prompt="I'm opening a pancake restaurant that specializes in unique pancake shapes, colors, and flavors. List 3 quirky names I could name my restaurant.",
         max_new_tokens=100,
->>>>>>> 28ba00dd
         temperature=0.2,
     )
 
@@ -69,7 +63,7 @@
     import sys
 
     stream = Completion.create(
-        model_name="falcon-7b-instruct",
+        model="falcon-7b-instruct",
         prompt="Give me a 200 word summary on the current economic events in the US.",
         max_new_tokens=1000,
         temperature=0.2,
