# Fine-tuning

Learn how to customize your models on your data with fine-tuning.

## Introduction

Fine-tuning helps improve model performance by training on specific examples of prompts and desired responses. LLMs are initially trained on data collected from the entire internet. With fine-tuning, LLMs can be optimized to perform better in a specific domain by learning from examples for that domain. Smaller LLMs that have been fine-tuned on a specific use case [often outperform](https://arxiv.org/abs/2305.15334) larger ones that were trained more generally.

Fine-tuning allows for:

1. Higher quality results than prompt engineering alone
2. Cost savings through shorter prompts
3. The ability to reach equivalent accuracy with a smaller model
4. Lower latency at inference time
5. The chance to show an LLM more examples than can fit in a single context window

LLM Engine's fine-tuning API lets you fine-tune various open source LLMs on your own data and then make inference calls to the resulting LLM. For more specific details, see the [fine-tuning API reference](../../api/python_client/#llmengine.FineTune).

## Producing high quality data for fine-tuning

The training data for fine-tuning should consist of prompt and response pairs.

As a rule of thumb, you should expect to see linear improvements in your fine-tuned model's quality with each doubling of the dataset size. Having high-quality data is also essential to improving performance. For every linear increase in the error rate in your training data, you may encounter a roughly quadratic increase in your fine-tuned model's error rate.

High quality data is critical to achieve improved model performance, and in several cases will require _experts_ to 
generate and prepare data - the breadth and diversity of the data is highly critical. Scale's Data Engine can help 
prepare such high quality, diverse data sets - more information [here](https://scale.com/rlhf).

## Preparing data
Your data must be formatted as a CSV file that includes two columns: `prompt` and `response`. A maximum of 100,000 rows of data is currently supported. At least 200 rows of data is recommended to start to see benefits from fine-tuning.

Here is an example script to create a 50-row CSV of properly formatted data for fine-tuning an airline question answering bot


<details>
<summary>Creating a sample dataset</summary>

```python
import csv

# Define data
data = [
    ("What is your policy on carry-on luggage?", "Our policy allows each passenger to bring one piece of carry-on luggage and one personal item such as a purse or briefcase. The maximum size for carry-on luggage is 22 x 14 x 9 inches."),
    ("How can I change my flight?", "You can change your flight through our website or mobile app. Go to 'Manage my booking' section, enter your booking reference and last name, then follow the prompts to change your flight."),
    ("What meals are available on my flight?", "We offer a variety of meals depending on the flight's duration and route. These can range from snacks and light refreshments to full-course meals on long-haul flights. Specific meal options can be viewed during the booking process."),
    ("How early should I arrive at the airport before my flight?", "We recommend arriving at least two hours before domestic flights and three hours before international flights."),
    ("Can I select my seat in advance?", "Yes, you can select your seat during the booking process or afterwards via the 'Manage my booking' section on our website or mobile app."),
    ("What should I do if my luggage is lost?", "If your luggage is lost, please report this immediately at our 'Lost and Found' counter at the airport. We will assist you in tracking your luggage."),
    ("Do you offer special assistance for passengers with disabilities?", "Yes, we offer special assistance for passengers with disabilities. Please notify us of your needs at least 48 hours prior to your flight."),
    ("Can I bring my pet on the flight?", "Yes, we allow small pets in the cabin, and larger pets in the cargo hold. Please check our pet policy for more details."),
    ("What is your policy on flight cancellations?", "In case of flight cancellations, we aim to notify passengers as early as possible and offer either a refund or a rebooking on the next available flight."),
    ("Can I get a refund if I cancel my flight?", "Refunds depend on the type of ticket purchased. Please check our cancellation policy for details. Non-refundable tickets, however, are typically not eligible for refunds unless due to extraordinary circumstances."),
    ("How can I check-in for my flight?", "You can check-in for your flight either online, through our mobile app, or at the airport. Online and mobile app check-in opens 24 hours before departure and closes 90 minutes before."),
    ("Do you offer free meals on your flights?", "Yes, we serve free meals on all long-haul flights. For short-haul flights, we offer a complimentary drink and snack. Special meal requests should be made at least 48 hours before departure."),
    ("Can I use my electronic devices during the flight?", "Small electronic devices can be used throughout the flight in flight mode. Larger devices like laptops may be used above 10,000 feet."),
    ("How much baggage can I check-in?", "The checked baggage allowance depends on the class of travel and route. The details would be mentioned on your ticket, or you can check on our website."),
    ("How can I request for a wheelchair?", "To request a wheelchair or any other special assistance, please call our customer service at least 48 hours before your flight."),
    ("Do I get a discount for group bookings?", "Yes, we offer discounts on group bookings of 10 or more passengers. Please contact our group bookings team for more information."),
    ("Do you offer Wi-fi on your flights?", "Yes, we offer complimentary Wi-fi on select flights. You can check the availability during the booking process."),
    ("What is the minimum connecting time between flights?", "The minimum connecting time varies depending on the airport and whether your flight is international or domestic. Generally, it's recommended to allow at least 45-60 minutes for domestic connections and 60-120 minutes for international."),
    ("Do you offer duty-free shopping on international flights?", "Yes, we have a selection of duty-free items that you can pre-order on our website or purchase onboard on international flights."),
    ("Can I upgrade my ticket to business class?", "Yes, you can upgrade your ticket through the 'Manage my booking' section on our website or by contacting our customer service. The availability and costs depend on the specific flight."),
    ("Can unaccompanied minors travel on your flights?", "Yes, we do accommodate unaccompanied minors on our flights, with special services to ensure their safety and comfort. Please contact our customer service for more details."),
    ("What amenities do you provide in business class?", "In business class, you will enjoy additional legroom, reclining seats, premium meals, priority boarding and disembarkation, access to our business lounge, extra baggage allowance, and personalized service."),
    ("How much does extra baggage cost?", "Extra baggage costs vary based on flight route and the weight of the baggage. Please refer to our 'Extra Baggage' section on the website for specific rates."),
    ("Are there any specific rules for carrying liquids in carry-on?", "Yes, liquids carried in your hand luggage must be in containers of 100 ml or less and they should all fit into a single, transparent, resealable plastic bag of 20 cm x 20 cm."),
    ("What if I have a medical condition that requires special assistance during the flight?", "We aim to make the flight comfortable for all passengers. If you have a medical condition that may require special assistance, please contact our ‘special services’ team 48 hours before your flight."),
    ("What in-flight entertainment options are available?", "We offer a range of in-flight entertainment options including a selection of movies, TV shows, music, and games, available on your personal seat-back screen."),
    ("What types of payment methods do you accept?", "We accept credit/debit cards, PayPal, bank transfers, and various other forms of payment. The available options may vary depending on the country of departure."),
    ("How can I earn and redeem frequent flyer miles?", "You can earn miles for every journey you take with us or our partner airlines. These miles can be redeemed for flight tickets, upgrades, or various other benefits. To earn and redeem miles, you need to join our frequent flyer program."),
    ("Can I bring a stroller for my baby?", "Yes, you can bring a stroller for your baby. It can be checked in for free and will normally be given back to you at the aircraft door upon arrival."),
    ("What age does my child have to be to qualify as an unaccompanied minor?", "Children aged between 5 and 12 years who are traveling alone are considered unaccompanied minors. Our team provides special care for these children from departure to arrival."),
    ("What documents do I need to travel internationally?", "For international travel, you need a valid passport and may also require visas, depending on your destination and your country of residence. It's important to check the specific requirements before you travel."),
    ("What happens if I miss my flight?", "If you miss your flight, please contact our customer service immediately. Depending on the circumstances, you may be able to rebook on a later flight, but additional fees may apply."),
    ("Can I travel with my musical instrument?", "Yes, small musical instruments can be brought on board as your one carry-on item. Larger instruments must be transported in the cargo, or if small enough, a seat may be purchased for them."),
    ("Do you offer discounts for children or infants?", "Yes, children aged 2-11 traveling with an adult usually receive a discount on the fare. Infants under the age of 2 who do not occupy a seat can travel for a reduced fare or sometimes for free."),
    ("Is smoking allowed on your flights?", "No, all our flights are non-smoking for the comfort and safety of all passengers."),
    ("Do you have family seating?", "Yes, we offer the option to seat families together. You can select seats during booking or afterwards through the 'Manage my booking' section on the website."),
    ("Is there any discount for senior citizens?", "Some flights may offer a discount for senior citizens. Please check our website or contact customer service for accurate information."),
    ("What items are prohibited on your flights?", "Prohibited items include, but are not limited to, sharp objects, firearms, explosive materials, and certain chemicals. You can find a comprehensive list on our website under the 'Security Regulations' section."),
    ("Can I purchase a ticket for someone else?", "Yes, you can purchase a ticket for someone else. You'll need their correct name as it appears on their government-issued ID, and their correct travel dates."),
    ("What is the process for lost and found items on the plane?", "If you realize you forgot an item on the plane, report it as soon as possible to our lost and found counter. We will make every effort to locate and return your item."),
    ("Can I request a special meal?", "Yes, we offer a variety of special meals to accommodate dietary restrictions. Please request your preferred meal at least 48 hours prior to your flight."),
    ("Is there a weight limit for checked baggage?", "Yes, luggage weight limits depend on your ticket class and route. You can find the details on your ticket or by visiting our website."),
    ("Can I bring my sports equipment?", "Yes, certain types of sports equipment can be carried either as or in addition to your permitted baggage. Some equipment may require additional fees. It's best to check our policy on our website or contact us directly."),
    ("Do I need a visa to travel to certain countries?", "Yes, visa requirements depend on the country you are visiting and your nationality. We advise checking with the relevant embassy or consulate prior to travel."),
    ("How can I add extra baggage to my booking?", "You can add extra baggage to your booking through the 'Manage my booking' section on our website or by contacting our customer services."),
    ("Can I check-in at the airport?", "Yes, you can choose to check-in at the airport. However, we also offer online and mobile check-in, which may save you time."),
    ("How do I know if my flight is delayed or cancelled?", "In case of any changes to your flight, we will attempt to notify all passengers using the contact information given at the time of booking. You can also check your flight status on our website."),
    ("What is your policy on pregnant passengers?", "Pregnant passengers can travel up to the end of the 36th week for single pregnancies, and the end of the 32nd week for multiple pregnancies. We recommend consulting your doctor before any air travel."),
    ("Can children travel alone?", "Yes, children age 5 to 12 can travel alone as unaccompanied minors. We provide special care for these seats. Please contact our customer service for more information."),
    ("How can I pay for my booking?", "You can pay for your booking using a variety of methods including credit and debit cards, PayPal, or bank transfers. The options may vary depending on the country of departure."),
]

# Write data to a CSV file
with open('customer_service_data.csv', 'w', newline='') as file:
    writer = csv.writer(file)
    writer.writerow(["prompt", "response"])
    writer.writerows(data)
```
</details>

## Making your data accessible to LLM Engine
Currently, data needs to be uploaded to a publicly accessible web URL so that it can be read for fine-tuning. Publicly accessible HTTP, HTTPS, and S3 URLs are currently supported. Support for privately sharing data with the LLM Engine API is coming shortly. For quick iteration, you can look into tools like Pastebin or Github Gists to quickly host your CSV files in a public manner. We created an example Github Gist you can see [here](https://gist.github.com/tigss/7cec73251a37de72756a3b15eace9965). To use the gist, you can just use the URL given when you click the “Raw” button ([URL](https://gist.githubusercontent.com/tigss/7cec73251a37de72756a3b15eace9965/raw/85d9742890e1e6b0c06468507292893b820c13c9/llm_sample_data.csv)).

## Launching the fine-tune
Once you have uploaded your data, you can use the LLM Engine API to launch a fine-tune. You will 
need to specify which base model to fine-tune, the locations of the training file and optional 
validation data file, an optional set of hyperparameters to customize the fine-tuning behavior, 
and an optional suffix to append to the name of the fine-tune.

If you specify a suffix, the fine-tune will be named `model:suffix:<timestamp>`. If you do not, 
the fine-tune will be named `model:<timestamp>`. The timestamp will be the time the fine-tune was 
launched.

<<<<<<< HEAD
<details>
<summary>Hyper-parameters for fine-tune</summary>

* `lr`: Peak learning rate used during fine-tuning. It decays with a cosine schedule afterward. (Default: 2e-5)
* `warmup_ratio`: Ratio of training steps used for learning rate warmup. (Default: 0.03)
* `epochs`: Number of fine-tuning epochs. (Default: 5)
* `weight_decay`: Regularization penalty applied to learned weights. (Default: 0.001)
* `max_seq_length`: Maximum number of tokens per sequence in the dataset. (Default: 1024)
</details>

<details>
<summary>Create a fine-tune</summary>
=======
=== "Create a fine-tune in python" 
>>>>>>> d8f32704

```python
from llmengine import FineTune

response = FineTune.create(
    model="llama-7b",
    training_file="s3://my-bucket/path/to/training-file.csv",
)

print(response.json())
```

See the [Model Zoo](../../model_zoo) to see which models have fine-tuning support.

Once the fine-tune is launched, you can also [get the status of your fine-tune](../../api/python_client/#llmengine.fine_tuning.FineTune.get).

## Making inference calls to your fine-tune

Once your fine-tune is finished, you will be able to start making inference requests to the 
model. You can use the `fine_tuned_model` returned from your 
[FineTune.get](../../api/python_client/#llmengine.fine_tuning.FineTune.get)
API call to reference your fine-tuned model in the Completions API. Alternatively, you can list 
available LLMs with `Model.list` in order to find the name of your fine-tuned model. See the 
[Completion API](../../api/python_client/#llmengine.Completion) for more details. You can then 
use that name to direct your completion requests.  You must wait until your fine-tune is complete 
before you can plug it into the Completions API. You can check the status of your fine-tune with 
[FineTune.get](../../api/python_client/#llmengine.fine_tuning.FineTune.get).

=== "Inference with a fine-tuned model in python"

```python
from llmengine import Completion

response = Completion.create(
    model_name="llama-7b:airlines:2023-07-17-08-30-45",
    prompt="Do you offer in-flight Wi-fi?",
    max_new_tokens=100,
    temperature=0.2,
)
print(response.json())
```<|MERGE_RESOLUTION|>--- conflicted
+++ resolved
@@ -113,7 +113,6 @@
 the fine-tune will be named `model:<timestamp>`. The timestamp will be the time the fine-tune was 
 launched.
 
-<<<<<<< HEAD
 <details>
 <summary>Hyper-parameters for fine-tune</summary>
 
@@ -124,11 +123,7 @@
 * `max_seq_length`: Maximum number of tokens per sequence in the dataset. (Default: 1024)
 </details>
 
-<details>
-<summary>Create a fine-tune</summary>
-=======
 === "Create a fine-tune in python" 
->>>>>>> d8f32704
 
 ```python
 from llmengine import FineTune
