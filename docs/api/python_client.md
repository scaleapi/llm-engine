--- conflicted
+++ resolved
@@ -1,24 +1,18 @@
 # 🐍 Python Client API Reference
 
-<<<<<<< HEAD
-::: spellbook_serve_client.Completion
-    selection:
+::: llmengine.Completion
+	selection:
         members:
             - create
             - acreate
 
-::: spellbook_serve_client.FineTune
+::: llmengine.FineTune
     selection:
         members:
             - create
             - list
             - retrieve
             - cancel
-=======
-::: llmengine.Completion
-
-::: llmengine.FineTune
->>>>>>> e330c986
 
 ::: llmengine.Model
 
@@ -26,31 +20,24 @@
 
 ::: llmengine.CompletionStreamV1Response
 
-<<<<<<< HEAD
-::: spellbook_serve_client.CompletionOutput
+::: llmengine.CompletionOutput
     selection:
         members:
             - text
             - num_prompt_tokens
             - num_completion_tokens
 
-::: spellbook_serve_client.CompletionStreamOutput
+::: llmengine.CompletionStreamOutput
     selection:
         members:
             - text
             - finished
             - num_prompt_tokens
             - num_completion_tokens
-=======
-::: llmengine.CompletionOutput
-
-::: llmengine.CompletionStreamOutput
->>>>>>> e330c986
 
 ::: llmengine.TaskStatus
 
-<<<<<<< HEAD
-::: spellbook_serve_client.CreateFineTuneJobRequest
+::: llmengine.CreateFineTuneJobRequest
     selection:
         members:
             - base_model
@@ -59,9 +46,6 @@
             - fine_tuning_method
             - hyperparameters
             - model_name
-=======
-::: llmengine.CreateFineTuneJobRequest
->>>>>>> e330c986
 
 ::: llmengine.CreateFineTuneJobResponse
 
