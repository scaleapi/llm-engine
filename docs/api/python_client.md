# 🐍 Python Client API Reference

::: llmengine.Completion
    selection:
        members:
            - create
            - acreate

<<<<<<< HEAD
::: llmengine.CompletionOutput
    selection:
        members:
            - text
            - num_completion_tokens

::: llmengine.CompletionSyncV1Response

::: llmengine.CompletionStreamOutput
    selection:
        members:
            - text
            - finished
            - num_completion_tokens


::: llmengine.CompletionStreamV1Response

=======
>>>>>>> 28ba00dd
::: llmengine.FineTune
    selection:
        members:
            - create
            - list
            - retrieve
            - cancel<|MERGE_RESOLUTION|>--- conflicted
+++ resolved
@@ -6,27 +6,6 @@
             - create
             - acreate
 
-<<<<<<< HEAD
-::: llmengine.CompletionOutput
-    selection:
-        members:
-            - text
-            - num_completion_tokens
-
-::: llmengine.CompletionSyncV1Response
-
-::: llmengine.CompletionStreamOutput
-    selection:
-        members:
-            - text
-            - finished
-            - num_completion_tokens
-
-
-::: llmengine.CompletionStreamV1Response
-
-=======
->>>>>>> 28ba00dd
 ::: llmengine.FineTune
     selection:
         members:
