# 🐍 Python Client API Reference

::: llmengine.Completion
    selection:
        members:
            - create
            - acreate

::: llmengine.FineTune
    selection:
        members:
            - create
            - get
            - get_events
            - list
            - cancel

::: llmengine.Model
    selection:
        members:
            - get
            - list
            - delete
<<<<<<< HEAD
            - download
=======

::: llmengine.File
    selection:
        members:
            - upload
            - get
            - download
            - list
            - delete
>>>>>>> ab29df28
<|MERGE_RESOLUTION|>--- conflicted
+++ resolved
@@ -21,9 +21,7 @@
             - get
             - list
             - delete
-<<<<<<< HEAD
             - download
-=======
 
 ::: llmengine.File
     selection:
@@ -32,5 +30,4 @@
             - get
             - download
             - list
-            - delete
->>>>>>> ab29df28
+            - delete