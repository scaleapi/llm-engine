from typing import Dict, Optional

from llmengine.api_engine import DEFAULT_TIMEOUT, APIEngine
from llmengine.data_types import (
    CancelFineTuneResponse,
    CreateFineTuneRequest,
    CreateFineTuneResponse,
    GetFineTuneResponse,
    ListFineTunesResponse,
)


class FineTune(APIEngine):
    """
    FineTune API. This API is used to fine-tune models.

    Fine-tuning is a process where the LLM is further trained on a task-specific dataset, allowing the model to adjust its parameters to better align with the task at hand. Fine-tuning involves the supervised training phase, where prompt/response pairs are provided to optimize the performance of the LLM.

<<<<<<< HEAD
    Scale LLM Engine provides APIs to create fine-tunes on a base-model with training & validation data-sets. APIs are also provided to list, cancel and retrieve fine-tuning jobs.
=======
    Scale llm-engine provides APIs to create fine-tunes on a base-model with training & validation data-sets. APIs are also provided to get, list, and cancel fine-tuning jobs.

    Creating a fine-tune will end with the creation of a Model, which you can view using `Model.get(model_name)` or delete using `Model.delete(model_name)`.
>>>>>>> 693bbfd3
    """

    @classmethod
    def create(
        cls,
        model: str,
        training_file: str,
        validation_file: Optional[str] = None,
        hyperparameters: Optional[Dict[str, str]] = None,
        suffix: Optional[str] = None,
    ) -> CreateFineTuneResponse:
        """
        Creates a job that fine-tunes a specified model from a given dataset.

        Args:
            model (`str`):
                The name of the base model to fine-tune. See [Model Zoo](../../model_zoo) for the list of available models to fine-tune.

            training_file (`str`):
                Path to file of training dataset

            validation_file (`Optional[str]`):
                Path to file of validation dataset

            hyperparameters (`str`):
                Hyperparameters

            suffix (`Optional[str]`):
                A string that will be added to your fine-tuned model name.

        Returns:
            CreateFineTuneResponse: an object that contains the ID of the created fine-tuning job

        The _model_ is the name of base model ([Model Zoo](../../model_zoo) for available models) to fine. The training
        file should consist of prompt and response pairs. Your data must be formatted as a CSV file
        that includes two columns: `prompt` and `response`. A maximum of 100,000 rows of data is
        currently supported. At least 200 rows of data is recommended to start to see benefits from
        fine-tuning.

        Here is an example script to create a 5-row CSV of properly formatted data for fine-tuning
        an airline question answering bot:

        ```python
        import csv

        # Define data
        data = [
          ("What is your policy on carry-on luggage?", "Our policy allows each passenger to bring one piece of carry-on luggage and one personal item such as a purse or briefcase. The maximum size for carry-on luggage is 22 x 14 x 9 inches."),
          ("How can I change my flight?", "You can change your flight through our website or mobile app. Go to 'Manage my booking' section, enter your booking reference and last name, then follow the prompts to change your flight."),
          ("What meals are available on my flight?", "We offer a variety of meals depending on the flight's duration and route. These can range from snacks and light refreshments to full-course meals on long-haul flights. Specific meal options can be viewed during the booking process."),
          ("How early should I arrive at the airport before my flight?", "We recommend arriving at least two hours before domestic flights and three hours before international flights."),
          "Can I select my seat in advance?", "Yes, you can select your seat during the booking process or afterwards via the 'Manage my booking' section on our website or mobile app."),
          ]

        # Write data to a CSV file
        with open('customer_service_data.csv', 'w', newline='') as file:
            writer = csv.writer(file)
            writer.writerow(["prompt", "response"])
            writer.writerows(data)
        ```

        Example code for fine-tuning:
            ```python
            from llmengine import FineTune

            response = FineTune.create(
                model="llama-7b",
                training_file="s3://my-bucket/path/to/training-file.csv",
            )

            print(response.json())
            ```

        JSON Response:
            ```json
            {
                "fine_tune_id": "ft_abc123"
            }
            ```

        """
        request = CreateFineTuneRequest(
            model=model,
            training_file=training_file,
            validation_file=validation_file,
            hyperparameters=hyperparameters,
            suffix=suffix,
        )
        response = cls.post_sync(
            resource_name="v1/llm/fine-tunes",
            data=request.dict(),
            timeout=DEFAULT_TIMEOUT,
        )
        return CreateFineTuneResponse.parse_obj(response)

    @classmethod
    def get(
        cls,
        fine_tune_id: str,
    ) -> GetFineTuneResponse:
        """
        Get status of a fine-tuning job

        Args:
            fine_tune_id (`str`):
                ID of the fine-tuning job

        Returns:
            GetFineTuneResponse: an object that contains the ID and status of the requested job

        Example:
            ```python
            from llmengine import FineTune

            response = FineTune.get(
                fine_tune_id="ft_abc123",
            )

            print(response.json())
            ```

        JSON Response:
            ```json
            {
                "fine_tune_id": "ft_abc123",
                "status": "RUNNING"
            }
            ```
        """
        response = cls._get(f"v1/llm/fine-tunes/{fine_tune_id}", timeout=DEFAULT_TIMEOUT)
        return GetFineTuneResponse.parse_obj(response)

    @classmethod
    def list(cls) -> ListFineTunesResponse:
        """
        List fine-tuning jobs

        Returns:
            ListFineTunesResponse: an object that contains a list of all fine-tuning jobs and their statuses

        Example:
            ```python
            from llmengine import FineTune

            response = FineTune.list()
            print(response.json())
            ```

        JSON Response:
            ```json
            {
                "jobs": [
                    {
                        "fine_tune_id": "ft_abc123",
                        "status": "RUNNING"
                    },
                    {
                        "fine_tune_id": "ft_def456",
                        "status": "SUCCESS"
                    }
                ]
            }
            ```
        """
        response = cls._get("v1/llm/fine-tunes", timeout=DEFAULT_TIMEOUT)
        return ListFineTunesResponse.parse_obj(response)

    @classmethod
    def cancel(cls, fine_tune_id: str) -> CancelFineTuneResponse:
        """
        Cancel a fine-tuning job

        Args:
            fine_tune_id (`str`):
                ID of the fine-tuning job

        Returns:
            CancelFineTuneResponse: an object that contains whether the cancellation was successful

        Example:
            ```python
            from llmengine import FineTune

            response = FineTune.cancel(fine_tune_id="ft_abc123")
            print(response.json())
            ```

        JSON Response:
            ```json
            {
                "success": true
            }
            ```
        """
        response = cls.put(
            f"v1/llm/fine-tunes/{fine_tune_id}/cancel",
            data=None,
            timeout=DEFAULT_TIMEOUT,
        )
        return CancelFineTuneResponse.parse_obj(response)<|MERGE_RESOLUTION|>--- conflicted
+++ resolved
@@ -16,13 +16,9 @@
 
     Fine-tuning is a process where the LLM is further trained on a task-specific dataset, allowing the model to adjust its parameters to better align with the task at hand. Fine-tuning involves the supervised training phase, where prompt/response pairs are provided to optimize the performance of the LLM.
 
-<<<<<<< HEAD
-    Scale LLM Engine provides APIs to create fine-tunes on a base-model with training & validation data-sets. APIs are also provided to list, cancel and retrieve fine-tuning jobs.
-=======
-    Scale llm-engine provides APIs to create fine-tunes on a base-model with training & validation data-sets. APIs are also provided to get, list, and cancel fine-tuning jobs.
+    Scale LLMEngine provides APIs to create fine-tunes on a base-model with training & validation data-sets. APIs are also provided to get, list and cancel fine-tuning jobs.and cancel fine-tuning jobs.
 
     Creating a fine-tune will end with the creation of a Model, which you can view using `Model.get(model_name)` or delete using `Model.delete(model_name)`.
->>>>>>> 693bbfd3
     """
 
     @classmethod
