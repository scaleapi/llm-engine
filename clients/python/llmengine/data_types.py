--- conflicted
+++ resolved
@@ -195,19 +195,11 @@
     Response object for a synchronous prompt completion.
     """
 
-<<<<<<< HEAD
     request_id: str
     """Unique ID of request."""
 
-    outputs: List[CompletionOutput]
-    """List of completion outputs."""
-=======
     output: CompletionOutput
     """Completion output."""
->>>>>>> 28ba00dd
-
-    request_id: str
-    """A unique ID for this request."""
 
 
 class CompletionStreamV1Request(BaseModel):
