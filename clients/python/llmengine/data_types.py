--- conflicted
+++ resolved
@@ -482,7 +482,6 @@
     events: List[LLMFineTuneEvent] = Field(..., description="List of fine-tuning events.")
 
 
-<<<<<<< HEAD
 class ModelDownloadRequest(BaseModel):
     """
     Request object for downloading a model.
@@ -492,7 +491,7 @@
 
 class ModelDownloadResponse(BaseModel):
     urls: List[str] = Field(..., description="List of URLs to download model weights from.")
-=======
+
 class UploadFileResponse(BaseModel):
     """Response object for uploading a file."""
 
@@ -534,5 +533,4 @@
     """ID of the requested file."""
 
     content: str = Field(..., description="File content.")
-    """File content."""
->>>>>>> ab29df28
+    """File content."""