from typing import AsyncIterable, Iterator, Union

from llmengine.api_engine import APIEngine
from llmengine.data_types import (
    CompletionStreamV1Request,
    CompletionStreamV1Response,
    CompletionSyncV1Request,
    CompletionSyncV1Response,
)


class Completion(APIEngine):
    """
    Completion API. This API is used to generate text completions.

    Language Models are trained to understand natural language and provide text outputs as a response to
    their inputs. The inputs are called _prompts_ and outputs are referred to as _completions_.
    LLMs take the input _prompts_ and chunk them smaller units called _tokens_ to process and generate
    language. Tokens may include trailing spaces and even sub-words; this process is language dependent.

    The Completions API can be run either
    synchronous or asynchronously (via Python `asyncio`); for each of these modes, you can also choose to
    stream token responses or not.
    """

    @classmethod
    async def acreate(
        cls,
        model: str,
        prompt: str,
        max_new_tokens: int = 20,
        temperature: float = 0.2,
        timeout: int = 10,
        stream: bool = False,
    ) -> Union[CompletionSyncV1Response, AsyncIterable[CompletionStreamV1Response]]:
        """
        Creates a completion for the provided prompt and parameters asynchronously (with `asyncio`).

        Args:
            model_name (str):
                Name of the model to use. See [Model Zoo](../model_zoo/) for a list of Models that are supported.

            prompt (str):
                The prompt to generate completions for, encoded as a string.

            max_new_tokens (int):
                The maximum number of tokens to generate in the completion.

                The token count of your prompt plus `max_new_tokens` cannot exceed the model's context length. See
                [Model Zoo](../model_zoo/) for information on each supported model's context length.

            temperature (float):
                What sampling temperature to use, in the range `(0, 1]`. Higher values like 0.8 will make the output
                more random, while lower values like 0.2 will make it more focused and deterministic.

            timeout (int):
                Timeout in seconds. This is the maximum amount of time you are willing to wait for a response.

            stream (bool):
                Whether to stream the response. If true, the return type is an
                `Iterator[CompletionStreamV1Response]`. Otherwise, the return type is a `CompletionSyncV1Response`.
                When streaming, tokens will be sent as data-only [server-sent events](https://developer.mozilla.org/en-US/docs/Web/API/Server-sent_events/Using_server-sent_events#event_stream_format).

        Returns:
            response (Union[CompletionSyncV1Response, AsyncIterable[CompletionStreamV1Response]]): The generated response (if `streaming=False`) or iterator of response chunks (if `streaming=True`)

        Example without token streaming:
            ```python
            import asyncio
            from llmengine import Completion

            async def main():
                response = await Completion.acreate(
                    model="llama-7b",
                    prompt="Hello, my name is",
                    max_new_tokens=10,
                    temperature=0.2,
                )
                print(response.json())

            asyncio.run(main())
            ```

        JSON response:
            ```json
            {
                "request_id": "b1b2c3d4e5f6g7h8i9j0",
                "outputs":
                [
                    {
                        "text": "_______, and I am a _____",
                        "num_completion_tokens": 10
                    }
                ],
            }
            ```

        Example with token streaming:
            ```python
            import asyncio
            from llmengine import Completion

            async def main():
                stream = await Completion.acreate(
                    model="llama-7b",
                    prompt="why is the sky blue?",
                    max_new_tokens=5,
                    temperature=0.2,
                    stream=True,
                )

                async for response in stream:
                    if response.output:
                        print(response.json())

            asyncio.run(main())
            ```

        JSON responses:
            ```json
            {"request_id": "0123456789", "output": {"text": "\\n", "finished": false, "num_completion_tokens": 1}}
            {"request_id": "0123456789", "output": {"text": "I", "finished": false, "num_completion_tokens": 2}}
            {"request_id": "0123456789", "output": {"text": " think", "finished": false, "num_completion_tokens": 3}}
            {"request_id": "0123456789", "output": {"text": " the", "finished": false, "num_completion_tokens": 4}}
            {"request_id": "0123456789", "output": {"text": " sky", "finished": true, "num_completion_tokens": 5}}
            ```


<<<<<<< HEAD
        Args:
            model (str):
                Name of the model to use. See [Model Zoo](/model_zoo/) for a list of Models that are supported.

            prompt (str):
                The prompt to generate completions for, encoded as a string.

            max_new_tokens (int):
                The maximum number of tokens to generate in the completion.

                The token count of your prompt plus `max_new_tokens` cannot exceed the model's context length. See
                [Model Zoo](/model_zoo/) for information on each supported model's context length.

            temperature (float):
                What sampling temperature to use, in the range `(0, 1]`. Higher values like 0.8 will make the output
                more random, while lower values like 0.2 will make it more focused and deterministic.

            timeout (int):
                Timeout in seconds. This is the maximum amount of time you are willing to wait for a response.

            stream (bool):
                Whether to stream the response. If true, the return type is an
                `Iterator[CompletionStreamV1Response]`. Otherwise, the return type is a `CompletionSyncV1Response`.
                When streaming, tokens will be sent as data-only [server-sent events](https://developer.mozilla.org/en-US/docs/Web/API/Server-sent_events/Using_server-sent_events#event_stream_format).

        Returns:
            response (Union[CompletionSyncV1Response, AsyncIterable[CompletionStreamV1Response]]): The generated response (if `streaming=False`) or iterator of response chunks (if `streaming=True`)
=======
>>>>>>> 28ba00dd
        """
        if stream:

            async def _acreate_stream(
                **kwargs,
            ) -> AsyncIterable[CompletionStreamV1Response]:
                data = CompletionStreamV1Request(**kwargs).dict()
                response = cls.apost_stream(
                    resource_name=f"v1/llm/completions-stream?model_endpoint_name={model}",
                    data=data,
                    timeout=timeout,
                )
                async for chunk in response:
                    yield CompletionStreamV1Response.parse_obj(chunk)

            return _acreate_stream(
                model=model,
                prompt=prompt,
                max_new_tokens=max_new_tokens,
                temperature=temperature,
                timeout=timeout,
            )

        else:

            async def _acreate_sync(**kwargs) -> CompletionSyncV1Response:
                data = CompletionSyncV1Request(**kwargs).dict()
                response = await cls.apost_sync(
                    resource_name=f"v1/llm/completions-sync?model_endpoint_name={model}",
                    data=data,
                    timeout=timeout,
                )
                return CompletionSyncV1Response.parse_obj(response)

            return await _acreate_sync(
                prompts=[prompt], max_new_tokens=max_new_tokens, temperature=temperature
            )

    @classmethod
    def create(
        cls,
        model: str,
        prompt: str,
        max_new_tokens: int = 20,
        temperature: float = 0.2,
        timeout: int = 10,
        stream: bool = False,
    ) -> Union[CompletionSyncV1Response, Iterator[CompletionStreamV1Response]]:
        """
        Creates a completion for the provided prompt and parameters synchronously.

        Args:
            model_name (str):
                Name of the model to use. See [Model Zoo](../model_zoo/) for a list of Models that are supported.

            prompt (str):
                The prompt to generate completions for, encoded as a string.

            max_new_tokens (int):
                The maximum number of tokens to generate in the completion.

                The token count of your prompt plus `max_new_tokens` cannot exceed the model's context length. See
                [Model Zoo](../model_zoo/) for information on each supported model's context length.

            temperature (float):
                What sampling temperature to use, in the range `(0, 1]`. Higher values like 0.8 will make the output
                more random, while lower values like 0.2 will make it more focused and deterministic.

            timeout (int):
                Timeout in seconds. This is the maximum amount of time you are willing to wait for a response.

            stream (bool):
                Whether to stream the response. If true, the return type is an
                `Iterator[CompletionStreamV1Response]`. Otherwise, the return type is a `CompletionSyncV1Response`.
                When streaming, tokens will be sent as data-only [server-sent events](https://developer.mozilla.org/en-US/docs/Web/API/Server-sent_events/Using_server-sent_events#event_stream_format).


        Returns:
            response (Union[CompletionSyncV1Response, AsyncIterable[CompletionStreamV1Response]]): The generated response (if `streaming=False`) or iterator of response chunks (if `streaming=True`)

        Example request without token streaming:
            ```python
            from llmengine import Completion

            response = Completion.create(
                model="llama-7b",
                prompt="Hello, my name is",
                max_new_tokens=10,
                temperature=0.2,
            )
            print(response.json())
            ```

        JSON Response:
            ```json
            {
                "request_id": "0123456789",
                "outputs":
                [
                    {
                        "text": "_______ and I am a _______",
                        "num_completion_tokens": 10
                    }
                ],
                "traceback": null
            }
            ```

        Example request with token streaming:
            ```python
            from llmengine import Completion

            stream = Completion.create(
                model="llama-7b",
                prompt="why is the sky blue?",
                max_new_tokens=5,
                temperature=0.2,
                stream=True,
            )

            for response in stream:
                if response.output:
                    print(response.json())
            ```

        JSON responses:
            ```json
            {"request_id": "0123456789", "output": {"text": "\\n", "finished": false, "num_completion_tokens": 1 } }
            {"request_id": "0123456789", "output": {"text": "I", "finished": false, "num_completion_tokens": 2 } }
            {"request_id": "0123456789", "output": {"text": " don", "finished": false, "num_completion_tokens": 3 } }
            {"request_id": "0123456789", "output": {"text": "’", "finished": false, "num_completion_tokens": 4 } }
            {"request_id": "0123456789", "output": {"text": "t", "finished": true, "num_completion_tokens": 5 } }
            ```

<<<<<<< HEAD
        Args:
            model (str):
                Name of the model to use. See [Model Zoo](/model_zoo/) for a list of Models that are supported.

            prompt (str):
                The prompt to generate completions for, encoded as a string.

            max_new_tokens (int):
                The maximum number of tokens to generate in the completion.

                The token count of your prompt plus `max_new_tokens` cannot exceed the model's context length. See
                [Model Zoo](/model_zoo/) for information on each supported model's context length.

            temperature (float):
                What sampling temperature to use, in the range `(0, 1]`. Higher values like 0.8 will make the output
                more random, while lower values like 0.2 will make it more focused and deterministic.

            timeout (int):
                Timeout in seconds. This is the maximum amount of time you are willing to wait for a response.

            stream (bool):
                Whether to stream the response. If true, the return type is an
                `Iterator[CompletionStreamV1Response]`. Otherwise, the return type is a `CompletionSyncV1Response`.
                When streaming, tokens will be sent as data-only [server-sent events](https://developer.mozilla.org/en-US/docs/Web/API/Server-sent_events/Using_server-sent_events#event_stream_format).


        Returns:
            response (Union[CompletionSyncV1Response, AsyncIterable[CompletionStreamV1Response]]): The generated response (if `streaming=False`) or iterator of response chunks (if `streaming=True`)
=======
>>>>>>> 28ba00dd
        """
        if stream:

            def _create_stream(**kwargs):
                data_stream = CompletionStreamV1Request(**kwargs).dict()
                response_stream = cls.post_stream(
                    resource_name=f"v1/llm/completions-stream?model_endpoint_name={model}",
                    data=data_stream,
                    timeout=timeout,
                )
                for chunk in response_stream:
                    yield CompletionStreamV1Response.parse_obj(chunk)

            return _create_stream(
                prompt=prompt, max_new_tokens=max_new_tokens, temperature=temperature
            )

        else:
            data = CompletionSyncV1Request(
                prompts=[prompt], max_new_tokens=max_new_tokens, temperature=temperature
            ).dict()
            response = cls.post_sync(
                resource_name=f"v1/llm/completions-sync?model_endpoint_name={model}",
                data=data,
                timeout=timeout,
            )
            return CompletionSyncV1Response.parse_obj(response)<|MERGE_RESOLUTION|>--- conflicted
+++ resolved
@@ -37,7 +37,7 @@
         Creates a completion for the provided prompt and parameters asynchronously (with `asyncio`).
 
         Args:
-            model_name (str):
+            model (str):
                 Name of the model to use. See [Model Zoo](../model_zoo/) for a list of Models that are supported.
 
             prompt (str):
@@ -124,38 +124,6 @@
             {"request_id": "0123456789", "output": {"text": " the", "finished": false, "num_completion_tokens": 4}}
             {"request_id": "0123456789", "output": {"text": " sky", "finished": true, "num_completion_tokens": 5}}
             ```
-
-
-<<<<<<< HEAD
-        Args:
-            model (str):
-                Name of the model to use. See [Model Zoo](/model_zoo/) for a list of Models that are supported.
-
-            prompt (str):
-                The prompt to generate completions for, encoded as a string.
-
-            max_new_tokens (int):
-                The maximum number of tokens to generate in the completion.
-
-                The token count of your prompt plus `max_new_tokens` cannot exceed the model's context length. See
-                [Model Zoo](/model_zoo/) for information on each supported model's context length.
-
-            temperature (float):
-                What sampling temperature to use, in the range `(0, 1]`. Higher values like 0.8 will make the output
-                more random, while lower values like 0.2 will make it more focused and deterministic.
-
-            timeout (int):
-                Timeout in seconds. This is the maximum amount of time you are willing to wait for a response.
-
-            stream (bool):
-                Whether to stream the response. If true, the return type is an
-                `Iterator[CompletionStreamV1Response]`. Otherwise, the return type is a `CompletionSyncV1Response`.
-                When streaming, tokens will be sent as data-only [server-sent events](https://developer.mozilla.org/en-US/docs/Web/API/Server-sent_events/Using_server-sent_events#event_stream_format).
-
-        Returns:
-            response (Union[CompletionSyncV1Response, AsyncIterable[CompletionStreamV1Response]]): The generated response (if `streaming=False`) or iterator of response chunks (if `streaming=True`)
-=======
->>>>>>> 28ba00dd
         """
         if stream:
 
@@ -208,7 +176,7 @@
         Creates a completion for the provided prompt and parameters synchronously.
 
         Args:
-            model_name (str):
+            model (str):
                 Name of the model to use. See [Model Zoo](../model_zoo/) for a list of Models that are supported.
 
             prompt (str):
@@ -289,38 +257,6 @@
             {"request_id": "0123456789", "output": {"text": "’", "finished": false, "num_completion_tokens": 4 } }
             {"request_id": "0123456789", "output": {"text": "t", "finished": true, "num_completion_tokens": 5 } }
             ```
-
-<<<<<<< HEAD
-        Args:
-            model (str):
-                Name of the model to use. See [Model Zoo](/model_zoo/) for a list of Models that are supported.
-
-            prompt (str):
-                The prompt to generate completions for, encoded as a string.
-
-            max_new_tokens (int):
-                The maximum number of tokens to generate in the completion.
-
-                The token count of your prompt plus `max_new_tokens` cannot exceed the model's context length. See
-                [Model Zoo](/model_zoo/) for information on each supported model's context length.
-
-            temperature (float):
-                What sampling temperature to use, in the range `(0, 1]`. Higher values like 0.8 will make the output
-                more random, while lower values like 0.2 will make it more focused and deterministic.
-
-            timeout (int):
-                Timeout in seconds. This is the maximum amount of time you are willing to wait for a response.
-
-            stream (bool):
-                Whether to stream the response. If true, the return type is an
-                `Iterator[CompletionStreamV1Response]`. Otherwise, the return type is a `CompletionSyncV1Response`.
-                When streaming, tokens will be sent as data-only [server-sent events](https://developer.mozilla.org/en-US/docs/Web/API/Server-sent_events/Using_server-sent_events#event_stream_format).
-
-
-        Returns:
-            response (Union[CompletionSyncV1Response, AsyncIterable[CompletionStreamV1Response]]): The generated response (if `streaming=False`) or iterator of response chunks (if `streaming=True`)
-=======
->>>>>>> 28ba00dd
         """
         if stream:
 
