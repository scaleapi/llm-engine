--- conflicted
+++ resolved
@@ -69,11 +69,7 @@
                 When streaming, tokens will be sent as data-only [server-sent events](https://developer.mozilla.org/en-US/docs/Web/API/Server-sent_events/Using_server-sent_events#event_stream_format).
 
         Returns:
-<<<<<<< HEAD
-            response (Union[CompletionSyncResponse, AsyncIterable[CompletionStreamResponse]]): The generated response (if `streaming=False`) or iterator of response chunks (if `streaming=True`)
-=======
-            response (Union[CompletionSyncV1Response, AsyncIterable[CompletionStreamV1Response]]): The generated response (if `stream=False`) or iterator of response chunks (if `stream=True`)
->>>>>>> 66dbd871
+            response (Union[CompletionSyncResponse, AsyncIterable[CompletionStreamResponse]]): The generated response (if `stream=False`) or iterator of response chunks (if `stream=True`)
 
         Example without token streaming:
             ```python
@@ -222,11 +218,7 @@
 
 
         Returns:
-<<<<<<< HEAD
-            response (Union[CompletionSyncResponse, AsyncIterable[CompletionStreamResponse]]): The generated response (if `streaming=False`) or iterator of response chunks (if `streaming=True`)
-=======
-            response (Union[CompletionSyncV1Response, AsyncIterable[CompletionStreamV1Response]]): The generated response (if `stream=False`) or iterator of response chunks (if `stream=True`)
->>>>>>> 66dbd871
+            response (Union[CompletionSyncResponse, AsyncIterable[CompletionStreamResponse]]): The generated response (if `stream=False`) or iterator of response chunks (if `stream=True`)
 
         Example request without token streaming:
             ```python
