--- conflicted
+++ resolved
@@ -45,14 +45,8 @@
         with `request_id` and `outputs` fields.
 
         Args:
-<<<<<<< HEAD
-            model_name (str):
+            model (str):
                 Name of the model to use. See [Model Zoo](../../model_zoo) for a list of Models that are supported.
-=======
-            model (str):
-                Name of the model to use. See [Model Zoo](../model_zoo/) for a list of Models that are supported.
->>>>>>> 5792ec34
-
             prompt (str):
                 The prompt to generate completions for, encoded as a string.
 
@@ -198,13 +192,8 @@
         with `request_id` and `outputs` fields.
 
         Args:
-<<<<<<< HEAD
-            model_name (str):
+            model (str):
                 Name of the model to use. See [Model Zoo](../../model_zoo) for a list of Models that are supported.
-=======
-            model (str):
-                Name of the model to use. See [Model Zoo](../model_zoo/) for a list of Models that are supported.
->>>>>>> 5792ec34
 
             prompt (str):
                 The prompt to generate completions for, encoded as a string.
