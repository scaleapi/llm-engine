--- conflicted
+++ resolved
@@ -61,11 +61,7 @@
             temperature (float):
                 What sampling temperature to use, in the range `[0, 1]`. Higher values like 0.8 will make the output
                 more random, while lower values like 0.2 will make it more focused and deterministic.
-<<<<<<< HEAD
                 When temperature is 0 [greedy search](https://huggingface.co/docs/transformers/generation_strategies#greedy-search) is used.
-=======
-                When temperature is 0 greedy sampling is used.
->>>>>>> ab29df28
 
             stop_sequences (Optional[List[str]]):
                 One or more sequences where the API will stop generating tokens for the current completion.
@@ -228,11 +224,7 @@
             temperature (float):
                 What sampling temperature to use, in the range `[0, 1]`. Higher values like 0.8 will make the output
                 more random, while lower values like 0.2 will make it more focused and deterministic.
-<<<<<<< HEAD
                 When temperature is 0 [greedy search](https://huggingface.co/docs/transformers/generation_strategies#greedy-search) is used.
-=======
-                When temperature is 0 greedy sampling is used.
->>>>>>> ab29df28
 
             stop_sequences (Optional[List[str]]):
                 One or more sequences where the API will stop generating tokens for the current completion.
